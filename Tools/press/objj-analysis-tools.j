--- conflicted
+++ resolved
@@ -1,13 +1,3 @@
-<<<<<<< HEAD
-var objjPath    = OBJJ_HOME+'/lib/Frameworks/Objective-J/rhino.platform/Objective-J.js',
-    bridgePath  = OBJJ_HOME+'/lib/press/bridge.js',
-    envPath     = "/Users/tlrobinson/280North/git/cappuccino/Tools/press/env.js";
-    
-/*
-    param context includes
-        scope:                  a global variable containing objj_files hash
-        processedFiles:         hash containing file paths which have already been analyzed
-=======
 var FILE = require("file");
 var OBJJ = require("objective-j");
 var Context = require("interpreter").Context;
@@ -171,27 +161,11 @@
 /*
     param context includes
         scope:                  the objective-j scope
->>>>>>> 80b252a7
         dependencies:           hash mapping from paths to an array of global variables defined by that file
         [importCallback]:       callback function that is called for each imported file (takes importing file path, and imported file path parameters)
         [referencedCallback]:   callback function that is called for each referenced file (takes referencing file path, referenced file path parameters, and list of tokens)
         [importedFiles]:        hash that will contain a mapping of file names to a hash of imported files
         [referencedFiles]:      hash that will contain a mapping of file names to a hash of referenced files (which contains a hash of tokens referenced)
-<<<<<<< HEAD
-        
-    param file is an objj_file object containing path, fragments, content, bundle, etc
-*/
-function traverseDependencies(context, file)
-{
-    if (context.processedFiles[file.path])
-        return;
-    context.processedFiles[file.path] = true;
-    
-    var ignoreImports = false;
-    if (context.ignoreAllImports)
-    {
-        CPLog.warn("Ignoring all import fragments. ("+file.path+")");
-=======
         [processedFiles]:       hash containing file paths which have already been analyzed
 
     param file is an objj_file object containing path, fragments, content, bundle, etc
@@ -216,122 +190,10 @@
     if (context.ignoreAllImports)
     {
         // CPLog.warn("Ignoring all import fragments. ("+this.rootPath.relative(path)+")");
->>>>>>> 80b252a7
         ignoreImports = true;
     }
     else if (context.ignoreFrameworkImports)
     {
-<<<<<<< HEAD
-        var matches = file.path.match(new RegExp("([^\\/]+)\\/([^\\/]+)\\.j$")); // Matches "ZZZ/ZZZ.j" (e.x. AppKit/AppKit.j and Foundation/Foundation.j)
-        if (matches && matches[1] === matches[2])
-        {
-            CPLog.warn("Framework import file! Ignoring all import fragments. ("+file.path+")");
-            ignoreImports = true;
-        }
-    }
-    
-    // if fragments are missing, preprocess the contents
-    if (!file.fragments)
-    {
-        if (file.included)
-            CPLog.warn(file.path + " is included but missing fragments");
-        else
-            CPLog.warn("Preprocessing " + file.path);
-        
-        file.fragments = objj_preprocess(file.contents, file.bundle, file);
-    }
-        
-    // sprite: look for pngs in the Resources directory
-    if (!context.bundleImages)
-        context.bundleImages = {};
-    
-    if (!context.bundleImages[file.bundle.path])
-    {
-        var resourcesFile = new java.io.File(dirname(file.bundle.path) + "/Resources");
-        if (resourcesFile.exists())
-        {
-            context.bundleImages[file.bundle.path] = {};
-            
-            var pngFiles = find(resourcesFile, (new RegExp("\\.png$")));
-            for (var i = 0; i < pngFiles.length; i++)
-            {
-                var path = pathRelativeTo(pngFiles[i].getCanonicalPath(), resourcesFile.getCanonicalPath());
-                context.bundleImages[file.bundle.path][path] = 1;
-            }
-        }
-    }
-    var images = context.bundleImages[file.bundle.path];
-    
-    var referencedFiles = {},
-        importedFiles = {};
-    
-    CPLog.debug("Processing " + file.path + " fragments ("+file.fragments.length+")");
-    for (var i = 0; i < file.fragments.length; i++)
-    {
-        var fragment = file.fragments[i];
-        
-        if (fragment.type & FRAGMENT_CODE)
-        {
-            var lexer = new objj_lexer(fragment.info, NULL);
-            
-            var token;
-            while (token = lexer.skip_whitespace())
-            {
-                if (context.dependencies.hasOwnProperty(token))
-                {
-                    var files = context.dependencies[token];
-                    for (var j = 0; j < files.length; j++)
-                    {
-                        // don't record references to self
-                        if (files[j] != file.path)
-                        {
-                            if (!referencedFiles[files[j]])
-                                referencedFiles[files[j]] = {};
-
-                            referencedFiles[files[j]][token] = true;
-                        }
-                    }
-                }
-                
-                var matches = token.match(new RegExp("^['\"](.*)['\"]$"));
-                if (matches && images && images[matches[1]])
-                    images[matches[1]] = (images[matches[1]] | 2);
-            }
-        }
-        else if (fragment.type & FRAGMENT_FILE)
-        {
-            if (ignoreImports)
-            {
-                fragment.conditionallyIgnore = true;
-            }
-            else
-            {
-                var importedFile = findImportInObjjFiles(context.scope, fragment);
-                if (importedFile)
-                {
-                    // should never import self, but just in case?
-                    if (importedFile != file.path)
-                        importedFiles[importedFile] = true;
-                    else
-                        CPLog.error("Ignoring self import (why are you importing yourself!?): " + file.path);
-                }
-                else
-                    CPLog.error("Couldn't find file for import " + fragment.info + "("+fragment.type+")");
-            }
-        }
-    }
-    
-    // check each imported file
-    for (var importedFile in importedFiles)
-    {
-        if (importedFile != file.path)
-        {
-            if (context.importCallback)
-                context.importCallback(file.path, importedFile);
-
-            if (context.scope.objj_files[importedFile])
-                traverseDependencies(context, context.scope.objj_files[importedFile]);
-=======
         var matches = path.match(new RegExp("([^\\/]+)\\/([^\\/]+)\\.j$")); // Matches "ZZZ/ZZZ.j" (e.x. AppKit/AppKit.j and Foundation/Foundation.j)
         if (matches && matches[1] === matches[2])
         {
@@ -407,27 +269,10 @@
             var executable = this.executableForImport(importedFile, true);
             if (executable)
                 this.traverseDependencies(executable, context);
->>>>>>> 80b252a7
             else
                 CPLog.error("Missing imported file: " + importedFile);
         }
     }
-<<<<<<< HEAD
-    
-    if (context.importedFiles)
-        context.importedFiles[file.path] = importedFiles;
-    
-    // check each referenced file
-    for (var referencedFile in referencedFiles)
-    {
-        if (referencedFile != file.path)
-        {
-            if (context.referenceCallback)
-                context.referenceCallback(file.path, referencedFile, referencedFiles[referencedFile]);
-                
-            if (context.scope.objj_files.hasOwnProperty(referencedFile))
-                traverseDependencies(context, context.scope.objj_files[referencedFile]);
-=======
 }
 
 ObjectiveJRuntimeAnalyzer.prototype.checkReferenced = function(context, path, referencedFiles) {
@@ -441,170 +286,10 @@
             var executable = this.executableForImport(referencedFile, true);
             if (executable)
                 this.traverseDependencies(executable, context);
->>>>>>> 80b252a7
             else
                 CPLog.error("Missing referenced file: " + referencedFile);
         }
     }
-<<<<<<< HEAD
-    
-    if (context.referencedFiles)
-        context.referencedFiles[file.path] = referencedFiles;
-}
-
-function findImportInObjjFiles(scope, fragment)
-{
-    var importPath = null;
-
-    if (fragment.type & FRAGMENT_LOCAL)
-    {
-        var searchPath = fragment.info;
-        //CPLog.trace("Looking for " + searchPath);
-        //for (var i in scope.objj_files) CPLog.debug("    " + i);
-        
-        if (scope.objj_files[searchPath])
-        {
-            importPath = searchPath;
-        }
-    }
-    else
-    {
-        var count = scope.OBJJ_INCLUDE_PATHS.length;
-        while (count--)
-        {
-            var searchPath = scope.OBJJ_INCLUDE_PATHS[count].replace(new RegExp("\\/$"), "") + "/" + fragment.info;
-            if (scope.objj_files[searchPath])
-            {
-                importPath = searchPath;
-                break;
-            }
-        }
-    }
-    
-    return importPath;
-}
-
-// given a fresh scope and the path to a root source file, determine which files define each global variable
-function findGlobalDefines(context, scope, rootPath, evaledFragments)
-{
-    addMockBrowserEnvironment(scope);
-    
-    var ignore = cloneProperties(scope, true);
-    ignore['bundle'] = true;
-    
-    var dependencies = {};
-    
-    //scope.fragment_evaluate_file_original = scope.fragment_evaluate_file;
-    //scope.fragment_evaluate_file = function(aFragment)
-    //{
-    //    //CPLog.trace("Loading "+aFragment.info);
-    //    
-    //    var result = scope.fragment_evaluate_file_original(aFragment);
-    //    
-    //    return result;
-    //}
-    
-    // OVERRIDE fragment_evaluate_file
-    var fragment_evaluate_file_original = scope.fragment_evaluate_file;
-    scope.fragment_evaluate_file = function(aFragment) {
-        return fragment_evaluate_file_original(aFragment);
-    }
-
-    // OVERRIDE fragment_evaluate_code
-    var fragment_evaluate_code_original = scope.fragment_evaluate_code;
-    scope.fragment_evaluate_code = function(aFragment) {
-        
-        CPLog.debug("Evaling "+aFragment.file.path + " / " + aFragment.bundle.path);
-    
-        var before = cloneProperties(scope);
-        
-        if (evaledFragments)
-        {
-            evaledFragments.push(aFragment);
-        }
-        
-        var result = fragment_evaluate_code_original(aFragment);
-    
-        var definedGlobals = {};
-        diff(before, scope, ignore, definedGlobals, definedGlobals, null);
-        dependencies[aFragment.file.path] = definedGlobals;
-    
-        return result;
-    }
-
-
-    runWithScope(context, scope, function(importName) {    
-        objj_import(importName, true, NULL);
-    }, [rootPath]);
-    
-    return dependencies;
-}
-
-function coalesceGlobalDefines(globals)
-{
-    var dependencies = {};
-    for (var fileName in globals)
-    {
-        var fileGlobals = globals[fileName];
-        
-        for (var globalName in fileGlobals)
-        {
-            if (!dependencies[globalName])
-                dependencies[globalName] = [];
-            dependencies[globalName].push(fileName);
-        }
-    }
-    return dependencies;
-}
-
-// create a new scope loaded with Objective-J
-function makeObjjScope(context, debug)
-{
-    // init standard js scope objects
-    var scope = context.initStandardObjects();
-
-    if (debug)
-    {
-        scope.objj_alert = print;
-        scope.debug = true;
-    }
-    
-    // give the scope "print"
-    scope.print = function(value) { Packages.java.lang.System.out.println(String(value)); };
-    
-    // load and eval fake browser environment
-    //var envSource = readFile(envPath);
-    //if (envSource)
-    //    context.evaluateString(scope, envSource, "env.js", 1, null);
-    //else
-    //     CPLog.warn("Missing env.js");
-        
-    // load and eval the bridge
-    var bridgeSource = readFile(bridgePath);
-    if (bridgeSource)
-        context.evaluateString(scope, bridgeSource, "bridge.js", 1, null);
-    else
-        CPLog.warn("Missing bridge.js");
-
-    // load and eval obj-j
-    var objjSource = readFile(objjPath);
-    if (objjSource)
-        context.evaluateString(scope, objjSource, "Objective-J.js", 1, null);
-    else
-        CPLog.warn("Missing Objective-J.js");
-    
-    return scope;
-}
-
-// run a function within the given scope (func can be a function object if the source of the function is returned by toString() as it is by default)
-function runWithScope(context, scope, func, arguments)
-{
-    scope.__runWithScopeArgs = arguments || [];
-
-    var code = "("+func+").apply(this, this.__runWithScopeArgs); serviceTimeouts();";
-
-    return context.evaluateString(scope, code, "<cmd>", 1, null);
-=======
 }
 
 ObjectiveJRuntimeAnalyzer.prototype.fileExecutables = function() {
@@ -685,25 +370,12 @@
     addMockBrowserEnvironment(OBJJ.window);
 
     return OBJJ.window;
->>>>>>> 80b252a7
 }
 
 // add a mock browser environment to the provided scope
 function addMockBrowserEnvironment(scope)
 {
     // TODO: complete this. or use env.js?
-<<<<<<< HEAD
-    
-    scope.Element = function() {
-        this.style = {}
-    }
-    
-    scope.document = {
-        createElement : function() {
-            return new scope.Element();
-        }
-    }
-=======
 
     if (!scope.window)
         scope.window = scope;
@@ -725,7 +397,6 @@
                 return new scope.Element();
             }
         }
->>>>>>> 80b252a7
 }
 
 // does a shallow copy of an object. if onlyList is true, it sets each property to "true" instead of the actual value
@@ -737,41 +408,6 @@
     return results;
 }
 
-<<<<<<< HEAD
-function diff(objectA, objectB, ignore, added, changed, deleted)
-{
-    for (var i in objectB)
-        if (added && !ignore[i] && typeof objectA[i] == "undefined")
-            added[i] = true;
-    for (var i in objectB)
-        if (changed && !ignore[i] && typeof objectA[i] != "undefined" && typeof objectB[i] != "undefined" && objectA[i] !== objectB[i])
-            changed[i] = true;
-    for (var i in objectA)
-        if (deleted && !ignore[i] && typeof objectB[i] == "undefined")
-            deleted[i] = true;
-}
-
-function allKeys(object)
-{
-    var result = [];
-    for (var i in object)
-        result.push(i)
-    return result.sort();
-}
-
-function find(src, regex)
-{
-    var results = [];
-    var files = src.listFiles();
-    for (var i = 0; i < files.length; i++)
-    {
-        if (files[i].isFile() && regex.test(files[i].getAbsolutePath()))
-            results.push(files[i]);
-        else if (files[i].isDirectory())
-            results = Array.prototype.concat.apply(results, find(files[i], regex));
-    }
-    return results;
-=======
 function diff(o)
 {
     for (var i in o.after)
@@ -783,5 +419,4 @@
     for (var i in o.before)
         if (o.deleted && !o.ignore[i] && typeof o.after[i] == "undefined")
             o.deleted[i] = true;
->>>>>>> 80b252a7
 }