--- conflicted
+++ resolved
@@ -45,16 +45,10 @@
 {
     var min = _CPLogLevelsInverted[aMinLevel];
     var max = _CPLogLevelsInverted[aMaxLevel];
-<<<<<<< HEAD
-    
+
     if (min !== undefined && max !== undefined)
         for (var i = 0; i <= max; i++)
             CPLogRegisterSingle(aProvider, CPLogLevels[i]);
-=======
-//FIXME: ???    
-//    if (min != undefined && max != undefined)
-
->>>>>>> 09786cb8
 }
 
 // Register a logger for a single level
