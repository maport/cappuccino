/*
 * CPKeyValueCoding.j
 * Foundation
 *
 * Created by Ross Boucher.
 * Copyright 2008, 280 North, Inc.
 *
 * This library is free software; you can redistribute it and/or
 * modify it under the terms of the GNU Lesser General Public
 * License as published by the Free Software Foundation; either
 * version 2.1 of the License, or (at your option) any later version.
 *
 * This library is distributed in the hope that it will be useful,
 * but WITHOUT ANY WARRANTY; without even the implied warranty of
 * MERCHANTABILITY or FITNESS FOR A PARTICULAR PURPOSE. See the GNU
 * Lesser General Public License for more details.
 *
 * You should have received a copy of the GNU Lesser General Public
 * License along with this library; if not, write to the Free Software
 * Foundation, Inc., 51 Franklin Street, Fifth Floor, Boston, MA 02110-1301 USA
 */

@import "CPArray.j"
@import "CPDictionary.j"
@import "CPException.j"
@import "CPNull.j"
@import "CPObject.j"
@import "CPSet.j"


@implementation CPObject (KeyValueObserving)

- (void)willChangeValueForKey:(CPString)aKey
{
}

- (void)didChangeValueForKey:(CPString)aKey
{
}

- (void)willChange:(CPKeyValueChange)change valuesAtIndexes:(CPIndexSet)indexes forKey:(CPString)key
{
}

- (void)didChange:(CPKeyValueChange)change valuesAtIndexes:(CPIndexSet)indexes forKey:(CPString)key
{
}

- (void)addObserver:(id)anObserver forKeyPath:(CPString)aPath options:(unsigned)options context:(id)aContext
{
    if (!anObserver || !aPath)
        return;

    [[_CPKVOProxy proxyForObject:self] _addObserver:anObserver forKeyPath:aPath options:options context:aContext];
}

- (void)removeObserver:(id)anObserver forKeyPath:(CPString)aPath
{
    if (!anObserver || !aPath)
        return;

    [self[KVOProxyKey] _removeObserver:anObserver forKeyPath:aPath];
}

+ (BOOL)automaticallyNotifiesObserversForKey:(CPString)aKey
{
    return YES;
}

+ (CPSet)keyPathsForValuesAffectingValueForKey:(CPString)aKey
{
    var capitalizedKey = aKey.charAt(0).toUpperCase() + aKey.substring(1);
        selector = "keyPathsForValuesAffecting" + capitalizedKey;

    if ([[self class] respondsToSelector:selector])
        return objj_msgSend([self class], selector);

    return [CPSet set];
}

- (void)applyChange:(CPDictionary)aChange toKeyPath:(CPString)aKeyPath
{
    var changeKind = [aChange objectForKey:CPKeyValueChangeKindKey];

    if (changeKind === CPKeyValueChangeSetting)
    {
        var value = [aChange objectForKey:CPKeyValueChangeNewKey];

        [self setValue:value === [CPNull null] ? nil : value forKeyPath:aKeyPath];
    }

    else if (changeKind === CPKeyValueChangeInsertion)
        [[self mutableArrayValueForKeyPath:aKeyPath]
            insertObjects:[aChange objectForKey:CPKeyValueChangeNewKey]
                atIndexes:[aChange objectForKey:CPKeyValueChangeIndexesKey]];

    else if (changeKind === CPKeyValueChangeRemoval)
        [[self mutableArrayValueForKeyPath:aKeyPath]
            removeObjectsAtIndexes:[aChange objectForKey:CPKeyValueChangeIndexesKey]];

    else if (changeKind === CPKeyValueChangeReplacement)
        [[self mutableArrayValueForKeyPath:aKeyPath]
            replaceObjectAtIndexes:[aChange objectForKey:CPKeyValueChangeIndexesKey]
                       withObjects:[aChange objectForKey:CPKeyValueChangeNewKey]];
}

@end

@implementation CPDictionary (KeyValueObserving)

- (CPDictionary)inverseChangeDictionary
{
    var inverseChangeDictionary = [self mutableCopy],
        changeKind = [self objectForKey:CPKeyValueChangeKindKey];

    if (changeKind === CPKeyValueChangeSetting || changeKind === CPKeyValueChangeReplacement)
    {
        [inverseChangeDictionary
            setObject:[self objectForKey:CPKeyValueChangeOldKey]
               forKey:CPKeyValueChangeNewKey];

        [inverseChangeDictionary
            setObject:[self objectForKey:CPKeyValueChangeNewKey]
               forKey:CPKeyValueChangeOldKey];
    }

    else if (changeKind === CPKeyValueChangeInsertion)
    {
        [inverseChangeDictionary
            setObject:CPKeyValueChangeRemoval
               forKey:CPKeyValueChangeKindKey];

        [inverseChangeDictionary
            setObject:[self objectForKey:CPKeyValueChangeNewKey]
               forKey:CPKeyValueChangeOldKey];

        [inverseChangeDictionary removeObjectForKey:CPKeyValueChangeNewKey];
    }

    else if (changeKind === CPKeyValueChangeRemoval)
    {
        [inverseChangeDictionary
            setObject:CPKeyValueChangeInsertion
               forKey:CPKeyValueChangeKindKey];

        [inverseChangeDictionary
            setObject:[self objectForKey:CPKeyValueChangeOldKey]
               forKey:CPKeyValueChangeNewKey];

        [inverseChangeDictionary removeObjectForKey:CPKeyValueChangeOldKey];
    }

    return inverseChangeDictionary;
}

@end

// KVO Options
CPKeyValueObservingOptionNew        = 1 << 0;
CPKeyValueObservingOptionOld        = 1 << 1;
CPKeyValueObservingOptionInitial    = 1 << 2;
CPKeyValueObservingOptionPrior      = 1 << 3;

// KVO Change Dictionary Keys
CPKeyValueChangeKindKey                 = @"CPKeyValueChangeKindKey";
CPKeyValueChangeNewKey                  = @"CPKeyValueChangeNewKey";
CPKeyValueChangeOldKey                  = @"CPKeyValueChangeOldKey";
CPKeyValueChangeIndexesKey              = @"CPKeyValueChangeIndexesKey";
CPKeyValueChangeNotificationIsPriorKey  = @"CPKeyValueChangeNotificationIsPriorKey";

// KVO Change Types
CPKeyValueChangeSetting     = 1;
CPKeyValueChangeInsertion   = 2;
CPKeyValueChangeRemoval     = 3;
CPKeyValueChangeReplacement = 4;

var kvoNewAndOld = CPKeyValueObservingOptionNew|CPKeyValueObservingOptionOld,
    DependentKeysKey = "$KVODEPENDENT",
    KVOProxyKey = "$KVOPROXY";

//rule of thumb: _ methods are called on the real proxy object, others are called on the "fake" proxy object (aka the real object)

/* @ignore */
@implementation _CPKVOProxy : CPObject
{
    id              _targetObject;
    Class           _nativeClass;
    CPDictionary    _changesForKey;
    Object          _observersForKey;
    int             _observersForKeyLength;
    CPSet           _replacedKeys;
}

+ (id)proxyForObject:(CPObject)anObject
{
    var proxy = anObject[KVOProxyKey];

    if (proxy)
        return proxy;

    proxy = [[self alloc] initWithTarget:anObject];

    [proxy _replaceClass];

    anObject[KVOProxyKey] = proxy;

    return proxy;
}

- (id)initWithTarget:(id)aTarget
{
    self = [super init];

    _targetObject       = aTarget;
    _nativeClass        = [aTarget class];
    _replacedKeys       = [CPSet set];
    _observersForKey    = {};
    _changesForKey      = {};
    _observersForKeyLength = 0;

    return self;
}

- (void)_replaceClass
{
    var currentClass = _nativeClass,
        kvoClassName = "$KVO_"+class_getName(_nativeClass),
        existingKVOClass = objj_lookUpClass(kvoClassName);
    
    if (existingKVOClass)
    {
        _targetObject.isa = existingKVOClass;
        return;
    }
    
    var kvoClass = objj_allocateClassPair(currentClass, kvoClassName);
        
    objj_registerClassPair(kvoClass);
        
    //copy in the methods from our model subclass
    var methodList = _CPKVOModelSubclass.method_list,
        count = methodList.length;

    for (var i=0; i<count; i++)
    {
        var method = methodList[i];
        class_addMethod(kvoClass, method_getName(method), method_getImplementation(method), "");
    }

    _targetObject.isa = kvoClass;
}

- (void)_replaceSetterForKey:(CPString)aKey
{    
    if ([_replacedKeys containsObject:aKey] || ![_nativeClass automaticallyNotifiesObserversForKey:aKey])
        return;
        
    var currentClass = _nativeClass,
        capitalizedKey = aKey.charAt(0).toUpperCase() + aKey.substring(1),
        found = false,
        replacementMethods = [
            "set"+capitalizedKey+":", _kvoMethodForMethod,
            "_set"+capitalizedKey+":", _kvoMethodForMethod,
            "insertObject:in"+capitalizedKey+"AtIndex:", _kvoInsertMethodForMethod,
            "replaceObjectIn"+capitalizedKey+"AtIndex:withObject:", _kvoReplaceMethodForMethod,
            "removeObjectFrom"+capitalizedKey+"AtIndex:", _kvoRemoveMethodForMethod
        ];
    
    for (var i=0, count=replacementMethods.length; i<count; i+=2)
    {
        var theSelector = sel_getName(replacementMethods[i]),
            theReplacementMethod = replacementMethods[i+1];

        if ([_nativeClass instancesRespondToSelector:theSelector])
        {
            var theMethod = class_getInstanceMethod(_nativeClass, theSelector);

            class_addMethod(_targetObject.isa, theSelector, theReplacementMethod(aKey, theMethod), "");
        }
    }

    var affectingKeys = [[_nativeClass keyPathsForValuesAffectingValueForKey:aKey] allObjects],
        affectingKeysCount = affectingKeys ? affectingKeys.length : 0;

    if (!affectingKeysCount)
        return;

    var dependentKeysForClass = _nativeClass[DependentKeysKey];

    if (!dependentKeysForClass)
    {
        dependentKeysForClass = {};
        _nativeClass[DependentKeysKey] = dependentKeysForClass;
    }

    while (affectingKeysCount--)
    {
        var affectingKey = affectingKeys[affectingKeysCount],
            affectedKeys = dependentKeysForClass[affectingKey];

        if (!affectedKeys)
        {
            affectedKeys = [CPSet new];
            dependentKeysForClass[affectingKey] = affectedKeys;
        }

        [affectedKeys addObject:aKey];
        [self _replaceSetterForKey:affectingKey];
    }
}

- (void)_addObserver:(id)anObserver forKeyPath:(CPString)aPath options:(unsigned)options context:(id)aContext
{
    if (!anObserver)
        return;

    var forwarder = nil;
    
    if (aPath.indexOf('.') != CPNotFound)
        forwarder = [[_CPKVOForwardingObserver alloc] initWithKeyPath:aPath object:_targetObject observer:anObserver options:options context:aContext];
    else
        [self _replaceSetterForKey:aPath];

    var observers = _observersForKey[aPath];

    if (!observers)
    {
        observers = [CPDictionary dictionary];
        _observersForKey[aPath] = observers;
        _observersForKeyLength++;
    }

    [observers setObject:_CPKVOInfoMake(anObserver, options, aContext, forwarder) forKey:[anObserver UID]];
    
    if (options & CPKeyValueObservingOptionInitial)
    {
        var newValue = [_targetObject valueForKeyPath:aPath];

        if (newValue === nil || newValue === undefined)
            newValue = [CPNull null];

        var changes = [CPDictionary dictionaryWithObject:newValue forKey:CPKeyValueChangeNewKey];
        [anObserver observeValueForKeyPath:aPath ofObject:self change:changes context:aContext];
    }
}

- (void)_removeObserver:(id)anObserver forKeyPath:(CPString)aPath
{
    var observers = _observersForKey[aPath];

    if (aPath.indexOf('.') != CPNotFound)
    {
        var forwarder = [observers objectForKey:[anObserver UID]].forwarder;
        [forwarder finalize];
    }

    [observers removeObjectForKey:[anObserver UID]];

    if (![observers count])
    {
        _observersForKeyLength--;
        delete _observersForKey[aPath];
    }

    if (!_observersForKeyLength)
    {
        _targetObject.isa = _nativeClass; //restore the original class
        delete _targetObject[KVOProxyKey];
    }
}

//FIXME: We do not compute and cache if CPKeyValueObservingOptionOld is needed, so we may do unnecessary work

- (void)_sendNotificationsForKey:(CPString)aKey changeOptions:(CPDictionary)changeOptions isBefore:(BOOL)isBefore
{
    var changes = _changesForKey[aKey];

    if (isBefore)
    {
        changes = changeOptions;

        var indexes = [changes objectForKey:CPKeyValueChangeIndexesKey];
        
        if (indexes)
        {
            var type = [changes objectForKey:CPKeyValueChangeKindKey];
            
            // for to-many relationships, oldvalue is only sensible for replace and remove
            if (type === CPKeyValueChangeReplacement || type === CPKeyValueChangeRemoval)
            {
                //FIXME: do we need to go through and replace "" with CPNull? 
                var newValues = [[_targetObject mutableArrayValueForKeyPath:aKey] objectsAtIndexes:indexes];
                [changes setValue:newValues forKey:CPKeyValueChangeOldKey];
            }
        }
        else
        {
            var oldValue = [_targetObject valueForKey:aKey];
    
            if (oldValue === nil || oldValue === undefined)
                oldValue = [CPNull null];

            [changes setObject:oldValue forKey:CPKeyValueChangeOldKey];
        }
        
        [changes setObject:1 forKey:CPKeyValueChangeNotificationIsPriorKey];

        _changesForKey[aKey] = changes;
    }
    else
    {
        [changes removeObjectForKey:CPKeyValueChangeNotificationIsPriorKey];

        var indexes = [changes objectForKey:CPKeyValueChangeIndexesKey];
        
        if (indexes)
        {
            var type = [changes objectForKey:CPKeyValueChangeKindKey];
            
            // for to-many relationships, oldvalue is only sensible for replace and remove
            if (type == CPKeyValueChangeReplacement || type == CPKeyValueChangeInsertion)
            {
                //FIXME: do we need to go through and replace "" with CPNull? 
                var newValues = [[_targetObject mutableArrayValueForKeyPath:aKey] objectsAtIndexes:indexes];
                [changes setValue:newValues forKey:CPKeyValueChangeNewKey];
            }
        }
        else
        {
            var newValue = [_targetObject valueForKey:aKey];
    
            if (newValue === nil || newValue === undefined)
                newValue = [CPNull null];
    
            [changes setObject:newValue forKey:CPKeyValueChangeNewKey];
        }
    }

    var observers = [_observersForKey[aKey] allValues],
        count = observers ? observers.length : 0;

    while (count--)
    {
        var observerInfo = observers[count];

        if (isBefore && (observerInfo.options & CPKeyValueObservingOptionPrior))
            [observerInfo.observer observeValueForKeyPath:aKey ofObject:_targetObject change:changes context:observerInfo.context];
        else if (!isBefore)
            [observerInfo.observer observeValueForKeyPath:aKey ofObject:_targetObject change:changes context:observerInfo.context];
    }

    var dependentKeysMap = _nativeClass[DependentKeysKey];

    if (!dependentKeysMap)
        return;

    var dependentKeyPaths = [dependentKeysMap[aKey] allObjects];

    if (!dependentKeyPaths)
        return;

    var index = 0,
        count = [dependentKeyPaths count];

    for (; index < count; ++index)
    {
        var keyPath = dependentKeyPaths[index];

        [self _sendNotificationsForKey:keyPath
                         changeOptions:isBefore ? [changeOptions copy] : _changesForKey[keyPath]
                              isBefore:isBefore];
    }
}

@end

@implementation _CPKVOModelSubclass
{
}

- (void)willChangeValueForKey:(CPString)aKey
{
    var superClass = [self class],
<<<<<<< HEAD
    methodSelector = @selector(willChangeValueForKey:),
    methodImp = class_getMethodImplementation(superClass, methodSelector);
    methodImp(self, methodSelector, aKey);
    
=======
        methodSelector = @selector(willChangeValueForKey:),
        methodImp = class_getMethodImplementation(superClass, methodSelector);

    methodImp(self, methodSelector, aKey);

>>>>>>> c43b80cb
    if (!aKey)
        return;

    var changeOptions = [CPDictionary dictionaryWithObject:CPKeyValueChangeSetting forKey:CPKeyValueChangeKindKey];

    [[_CPKVOProxy proxyForObject:self] _sendNotificationsForKey:aKey changeOptions:changeOptions isBefore:YES];
}

- (void)didChangeValueForKey:(CPString)aKey
{
    var superClass = [self class],
<<<<<<< HEAD
    methodSelector = @selector(didChangeValueForKey:),
    methodImp = class_getMethodImplementation(superClass, methodSelector);
    methodImp(self, methodSelector, aKey);
    
=======
        methodSelector = @selector(didChangeValueForKey:),
        methodImp = class_getMethodImplementation(superClass, methodSelector);

    methodImp(self, methodSelector, aKey);

>>>>>>> c43b80cb
    if (!aKey)
        return;

    [[_CPKVOProxy proxyForObject:self] _sendNotificationsForKey:aKey changeOptions:nil isBefore:NO];
}

- (void)willChange:(CPKeyValueChange)change valuesAtIndexes:(CPIndexSet)indexes forKey:(CPString)aKey
{
    var superClass = [self class],
<<<<<<< HEAD
    methodSelector = @selector(willChange:valuesAtIndexes:forKey:),
    methodImp = class_getMethodImplementation(superClass, methodSelector);
    methodImp(self, methodSelector, change, indexes, aKey);
    
=======
        methodSelector = @selector(willChange:valuesAtIndexes:forKey:),
        methodImp = class_getMethodImplementation(superClass, methodSelector);

    methodImp(self, methodSelector, change, indexes, aKey);

>>>>>>> c43b80cb
    if (!aKey)
        return;

    var changeOptions = [CPDictionary dictionaryWithObjects:[change, indexes] forKeys:[CPKeyValueChangeKindKey, CPKeyValueChangeIndexesKey]];
    
    [[_CPKVOProxy proxyForObject:self] _sendNotificationsForKey:aKey changeOptions:changeOptions isBefore:YES];
}

- (void)didChange:(CPKeyValueChange)change valuesAtIndexes:(CPIndexSet)indexes forKey:(CPString)aKey
{
    var superClass = [self class],
<<<<<<< HEAD
    methodSelector = @selector(didChange:valuesAtIndexes:forKey:),
    methodImp = class_getMethodImplementation(superClass, methodSelector);
    methodImp(self, methodSelector, change, indexes, aKey);
    
=======
        methodSelector = @selector(didChange:valuesAtIndexes:forKey:),
        methodImp = class_getMethodImplementation(superClass, methodSelector);

    methodImp(self, methodSelector, change, indexes, aKey);

>>>>>>> c43b80cb
    if (!aKey)
        return;

    [[_CPKVOProxy proxyForObject:self] _sendNotificationsForKey:aKey changeOptions:nil isBefore:NO];
}

- (Class)class
{
    return self[KVOProxyKey]._nativeClass;
}

- (Class)superclass
{
    return [[self class] superclass];
}

- (BOOL)isKindOfClass:(Class)aClass
{
    return [[self class] isSubclassOfClass:aClass];
}

- (BOOL)isMemberOfClass:(Class)aClass
{
    return [self class] == aClass;
}

- (CPString)className
{
    return [self class].name;
}

@end

@implementation _CPKVOForwardingObserver : CPObject
{
    id          _object;
    id          _observer;
    id          _context;
                             //a.b
    CPString    _firstPart;  //a
    CPString    _secondPart; //b

    id          _value;
}

- (id)initWithKeyPath:(CPString)aKeyPath object:(id)anObject observer:(id)anObserver options:(unsigned)options context:(id)aContext
{
    self = [super init];
        
    _context = aContext;
    _observer = anObserver;
    _object = anObject;
    
    //current ignoring options (FIXME?)
    
    var dotIndex = aKeyPath.indexOf('.');
    
    if (dotIndex == CPNotFound)
        [CPException raise:CPInvalidArgumentException reason:"Created _CPKVOForwardingObserver without compound key path: "+aKeyPath];
    
    _firstPart = aKeyPath.substring(0, dotIndex);
    _secondPart = aKeyPath.substring(dotIndex+1);
    
    //become an observer of the first part of our key (a)
    [_object addObserver:self forKeyPath:_firstPart options:kvoNewAndOld context:nil];
    
    //the current value of a (not the value of a.b)
    _value = [_object valueForKey:_firstPart];
    
    if (_value)
        [_value addObserver:self forKeyPath:_secondPart options:kvoNewAndOld context:nil]; //we're observing b on current a
    
    return self;
}

- (void)observeValueForKeyPath:(CPString)aKeyPath ofObject:(id)anObject change:(CPDictionary)changes context:(id)aContext
{
    if (aKeyPath === _firstPart)
    {
        [_observer observeValueForKeyPath:_firstPart ofObject:_object change:changes context:_context];
        
        //since a has changed, we should remove ourselves as an observer of the old a, and observe the new one
        if (_value)
            [_value removeObserver:self forKeyPath:_secondPart];
            
        _value = [_object valueForKey:_firstPart];
        
        if (_value)
            [_value addObserver:self forKeyPath:_secondPart options:kvoNewAndOld context:nil];
    }
    else
    {
        //a is the same, but a.b has changed -- nothing to do but forward this message along
        [_observer observeValueForKeyPath:_firstPart+"."+aKeyPath ofObject:_object change:changes context:_context];
    }
}

- (void)finalize
{
    if (_value)
        [_value removeObserver:self forKeyPath:_secondPart];
    
    [_object removeObserver:self forKeyPath:_firstPart];
    
    _object = nil;
    _observer = nil;
    _context = nil;
    _value = nil;
}

@end

var _CPKVOInfoMake = function _CPKVOInfoMake(anObserver, theOptions, aContext, aForwarder)
{
    return {
        observer: anObserver, 
        options: theOptions,
        context: aContext,
        forwarder: aForwarder
    };
}

var _kvoMethodForMethod = function _kvoMethodForMethod(theKey, theMethod)
{
    return function(self, _cmd, object) 
    {
        [self willChangeValueForKey:theKey];
        theMethod.method_imp(self, _cmd, object);
        [self didChangeValueForKey:theKey];
    }
}

var _kvoInsertMethodForMethod = function _kvoInsertMethodForMethod(theKey, theMethod)
{
    return function(self, _cmd, object, index)
    {
        [self willChange:CPKeyValueChangeInsertion valuesAtIndexes:[CPIndexSet indexSetWithIndex:index] forKey:theKey];
        theMethod.method_imp(self, _cmd, object, index);
        [self didChange:CPKeyValueChangeInsertion valuesAtIndexes:[CPIndexSet indexSetWithIndex:index] forKey:theKey]
    }
}

var _kvoReplaceMethodForMethod = function _kvoReplaceMethodForMethod(theKey, theMethod)
{
    return function(self, _cmd, index, object)
    {
        [self willChange:CPKeyValueChangeReplacement valuesAtIndexes:[CPIndexSet indexSetWithIndex:index] forKey:theKey];
        theMethod.method_imp(self, _cmd, index, object);
        [self didChange:CPKeyValueChangeReplacement valuesAtIndexes:[CPIndexSet indexSetWithIndex:index] forKey:theKey]
    }
}

var _kvoRemoveMethodForMethod = function _kvoRemoveMethodForMethod(theKey, theMethod)
{
    return function(self, _cmd, index)
    {
        [self willChange:CPKeyValueChangeRemoval valuesAtIndexes:[CPIndexSet indexSetWithIndex:index] forKey:theKey];
        theMethod.method_imp(self, _cmd, index);
        [self didChange:CPKeyValueChangeRemoval valuesAtIndexes:[CPIndexSet indexSetWithIndex:index] forKey:theKey]
    }
}

@import "CPArray+KVO.j"<|MERGE_RESOLUTION|>--- conflicted
+++ resolved
@@ -481,18 +481,11 @@
 - (void)willChangeValueForKey:(CPString)aKey
 {
     var superClass = [self class],
-<<<<<<< HEAD
-    methodSelector = @selector(willChangeValueForKey:),
-    methodImp = class_getMethodImplementation(superClass, methodSelector);
-    methodImp(self, methodSelector, aKey);
-    
-=======
         methodSelector = @selector(willChangeValueForKey:),
         methodImp = class_getMethodImplementation(superClass, methodSelector);
 
     methodImp(self, methodSelector, aKey);
 
->>>>>>> c43b80cb
     if (!aKey)
         return;
 
@@ -504,18 +497,11 @@
 - (void)didChangeValueForKey:(CPString)aKey
 {
     var superClass = [self class],
-<<<<<<< HEAD
-    methodSelector = @selector(didChangeValueForKey:),
-    methodImp = class_getMethodImplementation(superClass, methodSelector);
-    methodImp(self, methodSelector, aKey);
-    
-=======
         methodSelector = @selector(didChangeValueForKey:),
         methodImp = class_getMethodImplementation(superClass, methodSelector);
 
     methodImp(self, methodSelector, aKey);
 
->>>>>>> c43b80cb
     if (!aKey)
         return;
 
@@ -525,18 +511,11 @@
 - (void)willChange:(CPKeyValueChange)change valuesAtIndexes:(CPIndexSet)indexes forKey:(CPString)aKey
 {
     var superClass = [self class],
-<<<<<<< HEAD
-    methodSelector = @selector(willChange:valuesAtIndexes:forKey:),
-    methodImp = class_getMethodImplementation(superClass, methodSelector);
-    methodImp(self, methodSelector, change, indexes, aKey);
-    
-=======
         methodSelector = @selector(willChange:valuesAtIndexes:forKey:),
         methodImp = class_getMethodImplementation(superClass, methodSelector);
 
     methodImp(self, methodSelector, change, indexes, aKey);
 
->>>>>>> c43b80cb
     if (!aKey)
         return;
 
@@ -548,18 +527,11 @@
 - (void)didChange:(CPKeyValueChange)change valuesAtIndexes:(CPIndexSet)indexes forKey:(CPString)aKey
 {
     var superClass = [self class],
-<<<<<<< HEAD
-    methodSelector = @selector(didChange:valuesAtIndexes:forKey:),
-    methodImp = class_getMethodImplementation(superClass, methodSelector);
-    methodImp(self, methodSelector, change, indexes, aKey);
-    
-=======
         methodSelector = @selector(didChange:valuesAtIndexes:forKey:),
         methodImp = class_getMethodImplementation(superClass, methodSelector);
 
     methodImp(self, methodSelector, change, indexes, aKey);
 
->>>>>>> c43b80cb
     if (!aKey)
         return;
 
