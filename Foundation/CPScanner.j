--- conflicted
+++ resolved
@@ -279,53 +279,11 @@
 {
     [self _movePastCharactersToBeSkipped];
     var str = [self string],
-<<<<<<< HEAD
-        current = [self scanLocation];
-=======
         loc = [self scanLocation];
->>>>>>> 602a2c47
 
     if ([self isAtEnd])
         return 0;
 
-<<<<<<< HEAD
-    var s = str.substring(current, str.length),
-        f =  parseFloat(s); // wont work with non . decimal separator !!
-
-    if (f)
-    {
-        var pos = current,
-            foundDash = NO;
-/*
-        var decimalSeparatorString;
-        if (_locale != nil)
-            decimalSeparatorString = [_locale objectForKey:CPLocaleDecimalSeparator];
-        else
-            decimalSeparatorString = [[CPLocale systemLocale] objectForKey:CPLocaleDecimalSeparator];
-
-        var separatorCode = (decimalSeparatorString.length >0) decimalSeparatorString.charCodeAt(0) : 45;
-*/
-        var separatorCode = 45;
-
-        for (; pos < current + str.length; pos++)
-        {
-            var charCode = str.charCodeAt(pos);
-            if (charCode == separatorCode)
-            {
-                if (foundDash == YES)
-                    break; // We already found a decimal separator so this one is an extra char
-                foundDash = YES;
-            }
-            else if (charCode < 48 || charCode > 57 || (charCode == 45 && pos != current)) // not a digit or a "-" but not prefix
-                break;
-        }
-
-        [self setScanLocation:pos];
-        return f;
-    }
-
-    return nil;
-=======
     var s = str.substring(loc, str.length),
         f =  parseFunction(s);
 
@@ -340,53 +298,16 @@
     [self setScanLocation:loc + i];
     return f;
 
->>>>>>> 602a2c47
 }
 
 - (float)scanFloat
 {
-<<<<<<< HEAD
-    [self _movePastCharactersToBeSkipped];
-    var str = [self string],
-        current = [self scanLocation];
-
-    if ([self isAtEnd])
-        return 0;
-
-    var s = str.substring(current, str.length),
-        i =  parseInt(s);
-
-    if (i)
-    {
-        var pos = current,
-            foundDash = NO;
-
-        for (; pos < current + str.length; pos++)
-        {
-            var charCode = str.charCodeAt(pos);
-            if (charCode == 46)
-            {
-                if (foundDash == YES)
-                    break;
-                foundDash = YES;
-            }
-            else if (charCode < 48 || charCode > 57 || (charCode == 45 && pos != current))
-                break;
-        }
-
-        [self setScanLocation:pos];
-        return i;
-    }
-
-    return nil;
-=======
     return [self scanWithParseFunction:parseFloat];
 }
 
 - (int)scanInt
 {
     return [self scanWithParseFunction:parseInt];
->>>>>>> 602a2c47
 }
 
 - (BOOL)scanInt:(int)intoInt
