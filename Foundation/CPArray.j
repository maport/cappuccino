--- conflicted
+++ resolved
@@ -88,13 +88,8 @@
 
 /*! 
     @class CPArray
-<<<<<<< HEAD
-    @ingroup foundation
-    @brief A mutable array backed by a JavaScript Array.
-=======
     @brief A mutable array backed by a JavaScript Array.
     @ingroup foundation
->>>>>>> 33f96dac
 
     A mutable array class backed by a JavaScript Array.
     There is also a CPMutableArray class,
