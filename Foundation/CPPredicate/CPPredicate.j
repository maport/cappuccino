/*
 * CPPredicate.j
<<<<<<< HEAD
 * Foundation
 *
 * Copyright 2009, 280 North, Inc.
=======
 *
 * CPPredicate parsing based on NSPredicate.m in GNUStep Base Library (http://www.gnustep.org/)
 * Copyright (c) 2005 Free Software Foundation.
 *
 * Created by cacaodev.
 * Copyright 2010.
>>>>>>> 8720a952
 *
 * This library is free software; you can redistribute it and/or
 * modify it under the terms of the GNU Lesser General Public
 * License as published by the Free Software Foundation; either
 * version 2.1 of the License, or (at your option) any later version.
 *
 * This library is distributed in the hope that it will be useful,
 * but WITHOUT ANY WARRANTY; without even the implied warranty of
 * MERCHANTABILITY or FITNESS FOR A PARTICULAR PURPOSE. See the GNU
 * Lesser General Public License for more details.
 *
 * You should have received a copy of the GNU Lesser General Public
 * License along with this library; if not, write to the Free Software
 * Foundation, Inc., 51 Franklin Street, Fifth Floor, Boston, MA 02110-1301 USA
 */

@import "CPArray.j"
<<<<<<< HEAD
@import "CPException.j"
=======
@import "CPDictionary.j"
@import "CPSet.j"
>>>>>>> 8720a952
@import "CPNull.j"
@import "CPObject.j"
@import "CPScanner.j"
@import "CPSet.j"
@import "CPValue.j"
@import "CPCharacterSet.j"

/*!
    @ingroup foundation
    @class CPPredicate
    @brief The CPPredicate class is used to define logical conditions used to constrain a search either for a fetch or for in-memory filtering.

    You use predicates to represent logical conditions, used for describing objects in persistent stores and in-memory filtering of objects. Although it is common to create predicates directly from instances of CPComparisonPredicate, CPCompoundPredicate, and CPExpression, you often create predicates from a format string which is parsed by the class methods on CPPredicate. Examples of predicate format strings include:

    Simple comparisons, such as grade == "7" or firstName like "Shaffiq"\n
    Case/diacritic insensitive lookups, such as name contains[cd] "itroen"\n
    Logical operations, such as (firstName like "Mark") OR (lastName like "Adderley")\n
    “Between” predicates such as date between {$YESTERDAY, $TOMORROW}.\n

    You can create predicates for relationships, such as:

    group.name like "work*"\n
    ALL children.age > 12\n
    ANY children.age > 12\n
    You can create predicates for operations, such as @sum.items.price < 1000.

    You can also create predicates that include variables, so that the predicate can be pre-defined before substituting concrete values at runtime with evaluateWithObject:substitutionVariables: method.
*/

@implementation CPPredicate : CPObject
{
}

/*!
    Creates and returns a new predicate formed by creating a new string with a given format and parsing the result.
    @param format The format string for the new predicate.
    @param … A comma-separated list of arguments to substitute into format.
    @return A new predicate formed by creating a new string with format and parsing the result.
*/
+ (CPPredicate)predicateWithFormat:(CPString)format, ...
{
    if (!format)
        [CPException raise:CPInvalidArgumentException reason:_cmd + " the format can't be 'nil'"];

    var args = Array.prototype.slice.call(arguments, 3);
    return [self predicateWithFormat:arguments[2] argumentArray:args];
}

/*!
    Creates and returns a new predicate by substituting the values in a given array into a format string and parsing the result.
    @param format The format string for the new predicate.
    @param arguments The arguments to substitute into predicateFormat. Values are substituted into predicateFormat in the order they appear in the array.
    @return A new predicate by substituting the values in arguments into predicateFormat, and parsing the result.
*/
+ (CPPredicate)predicateWithFormat:(CPString)format argumentArray:(CPArray)args
{
    if (!format)
        [CPException raise:CPInvalidArgumentException reason:_cmd + " the format can't be 'nil'"];

    var s = [[CPPredicateScanner alloc] initWithString:format args:args],
        p = [s parse];

    return p;
}

/*!
    Creates and returns a new predicate by substituting the values in an argument list into a format string and parsing the result.
    @param format The format string for the new predicate.
    @param argList The arguments to substitute into predicateFormat. Values are substituted into predicateFormat in the order they appear in the argument list.
    @return A new predicate by substituting the values in argList into predicateFormat and parsing the result.
*/
+ (CPPredicate)predicateWithFormat:(CPString)format arguments:(va_list)argList
{
    // UNIMPLEMENTED
    return nil;
}

/*!
    Returns a copy of the receiver with the receiver’s variables substituted by values specified in a given substitution variables dictionary.
    @param variables The substitution variables dictionary. The dictionary must contain key-value pairs for all variables in the receiver.
    @return A copy of the receiver with the receiver’s variables substituted by values specified in variables.
*/
- (CPPredicate)predicateWithSubstitutionVariables:(CPDictionary)variables
{
    // IMPLEMENTED BY SUBCLASSES
}

/*!
    Creates and returns a predicate that always evaluates to a given value.
    @param value The value to which the new predicate should evaluate.
    @return A predicate that always evaluates to value.
*/
+ (CPPredicate)predicateWithValue:(BOOL)value
{
    return [[CPPredicate_BOOL alloc] initWithBool:value];
}

// Evaluating a Predicate
/*!
    Returns a Boolean value that indicates whether a given object matches the conditions specified by the receiver.
    @param object The object against which to evaluate the receiver.
    @return YES if object matches the conditions specified by the receiver, otherwise NO.
*/
- (BOOL)evaluateWithObject:(id)object
{
    // IMPLEMENTED BY SUBCLASSES
}

/*!
    Returns a Boolean value that indicates whether a given object matches the conditions specified by the receiver after substituting in the values in a given variables dictionary.
    @param object The object against which to evaluate the receiver.
    @param variables The substitution variables dictionary. The dictionary must contain key-value pairs for all variables in the receiver.
    @return YES if object matches the conditions specified by the receiver after substituting in the values in variables for any replacement tokens, otherwise NO.
*/
- (BOOL)evaluateWithObject:(id)object substitutionVariables:(CPDictionary)variables
{
    // IMPLEMENTED BY SUBCLASSES
}

// Getting Format Information
/*!
    Returns the receiver’s format string.
    @return The receiver’s format string.
*/
- (CPString)predicateFormat
{
    // IMPLEMENTED BY SUBCLASSES
}

- (CPString)description
{
    return [self predicateFormat];
}

@end

@implementation CPPredicate_BOOL : CPPredicate
{
    BOOL _value;
}

- (id)initWithBool:(BOOL)value
{
    _value = value;
    return self;
}

- (BOOL)evaluateObject:(id)object
{
    return _value;
}

- (CPString)predicateFormat
{
    return (_value) ? @"TRUEPREDICATE" : @"FALSEPREDICATE";
}

@end


@implementation CPArray (CPPredicate)

- (CPArray)filteredArrayUsingPredicate:(CPPredicate)predicate
{
    var count = [self count],
        result = [CPArray array],
        i = 0;

    for (; i < count; i++)
    {
        var object = self[i];
        if ([predicate evaluateWithObject:object])
            result.push(object);
    }

    return result;
}

- (void)filterUsingPredicate:(CPPredicate)predicate
{
    var count = [self count];

    while (count--)
    {
        if (![predicate evaluateWithObject:self[count]])
            splice(count, 1);
    }
}

@end

@implementation CPSet (CPPredicate)

- (CPSet)filteredSetUsingPredicate:(CPPredicate)predicate
{
    var count = [self count],
        result = [CPSet set],
        i = 0;

    for (; i < count; i++)
    {
        var object = [self objectAtIndex:i];

        if ([predicate evaluateWithObject:object])
            [result addObject:object];
    }

    return result;
}

- (void)filterUsingPredicate:(CPPredicate)predicate
{
    var count = [self count];

    while (--count >= 0)
    {
        var object = [self objectAtIndex:count];

        if (![predicate evaluateWithObject:object])
            [self removeObjectAtIndex:count];
    }
}

@end

#define REFERENCE(variable) \
function(newValue)\
{\
    var oldValue = variable;\
    if (typeof newValue != 'undefined')\
        variable = newValue;\
    return oldValue;\
}

@implementation CPPredicateScanner : CPScanner
{
    CPEnumerator    _args;
    unsigned        _retrieved;
}

- (id)initWithString:(CPString)format args:(CPArray)args
{
    self = [super initWithString:format]

    if (self)
    {
        _args = [args objectEnumerator];
    }
    return self;
}

- (id)nextArg
{
    return [_args nextObject];
}

- (BOOL)scanPredicateKeyword:(CPString)key
{
    var loc = [self scanLocation];

    [self setCaseSensitive:NO];
    if (![self scanString:key intoString:NULL])
        return NO;

    if ([self isAtEnd])
        return YES;

    var c = [[self string] characterAtIndex:[self scanLocation]];
    if (![[CPCharacterSet alphanumericCharacterSet] characterIsMember:c])
        return YES;

    [self setScanLocation:loc];

    return NO;
}

- (CPPredicate)parse
{
    var r = nil;

    try
    {
        [self setCharactersToBeSkipped:[CPCharacterSet whitespaceCharacterSet]];
        r = [self parsePredicate];
    }
    catch(error)
    {
        CPLogConsole(@"Unable to parse predicate '" + [self string] + "' with " + error);
    }
    finally
    {
        if (![self isAtEnd])
        {
            var pstr = [self string],
                loc = [self scanLocation];
            CPLogConsole(@"Format string contains extra characters: '" + [pstr substringToIndex:loc] + "**" + [pstr substringFromIndex:loc] + "**'");
        }
    }

    return r;
}

- (CPPredicate)parsePredicate
{
    return [self parseAnd];
}

- (CPPredicate)parseAnd
{
    var l = [self parseOr];

    while ([self scanPredicateKeyword:@"AND"] || [self scanPredicateKeyword:@"&&"])
    {
        var r = [self parseOr];

        if ([r isKindOfClass:[CPCompoundPredicate class]] && [r compoundPredicateType] == CPAndPredicateType)
        {
            if ([l isKindOfClass:[CPCompoundPredicate class]] && [l compoundPredicateType] == CPAndPredicateType)
            {
                [[l subpredicates] addObjectsFromArray:[r subpredicates]];
            }
            else
            {
                [[r subpredicates] insertObject:l atIndex:0];
                l = r;
            }
        }
        else if ([l isKindOfClass:[CPCompoundPredicate class]] && [l compoundPredicateType] == CPAndPredicateType)
        {
            [[l subpredicates] addObject:r];
        }
        else
        {
            l = [CPCompoundPredicate andPredicateWithSubpredicates:[CPArray arrayWithObjects:l, r]];
        }
    }
    return l;
}

- (CPPredicate)parseNot
{
    if ([self scanString:@"(" intoString:NULL])
    {
        var r = [self parsePredicate];

        if (![self scanString:@")" intoString:NULL])
            CPRaiseParseError(self, @"predicate");

        return r;
    }

    if ([self scanPredicateKeyword:@"NOT"] || [self scanPredicateKeyword:@"!"])
    {
        return [CPCompoundPredicate notPredicateWithSubpredicate:[self parseNot]];
    }
    if ([self scanPredicateKeyword:@"TRUEPREDICATE"])
    {
        return [CPPredicate predicateWithValue:YES];
    }
    if ([self scanPredicateKeyword:@"FALSEPREDICATE"])
    {
        return [CPPredicate predicateWithValue:NO];
    }

    return [self parseComparison];
}

- (CPPredicate)parseOr
{
    var l = [self parseNot];
    while ([self scanPredicateKeyword:@"OR"] || [self scanPredicateKeyword:@"||"])
    {
        var r = [self parseNot];

        if ([r isKindOfClass:[CPCompoundPredicate class]] && [r compoundPredicateType] == CPOrPredicateType)
        {
            if ([l isKindOfClass:[CPCompoundPredicate class]] && [l compoundPredicateType] == CPOrPredicateType)
            {
                [[l subpredicates] addObjectsFromArray:[r subpredicates]];
            }
            else
            {
                [[r subpredicates] insertObject:l atIndex:0];
                l = r;
            }
        }
        else if ([l isKindOfClass:[CPCompoundPredicate class]] && [l compoundPredicateType] == CPOrPredicateType)
        {
            [[l subpredicates] addObject:r];
        }
        else
        {
            l = [CPCompoundPredicate orPredicateWithSubpredicates:[CPArray arrayWithObjects:l, r]];
        }
    }
    return l;
}

- (CPPredicate)parseComparison
{
    var modifier = CPDirectPredicateModifier,
        type = 0,
        opts = 0,
        left,
        right,
        p,
        negate = NO;

    if ([self scanPredicateKeyword:@"ANY"])
    {
        modifier = CPAnyPredicateModifier;
    }
    else if ([self scanPredicateKeyword:@"ALL"])
    {
        modifier = CPAllPredicateModifier;
    }
    else if ([self scanPredicateKeyword:@"NONE"])
    {
        modifier = CPAnyPredicateModifier;
        negate = YES;
    }
    else if ([self scanPredicateKeyword:@"SOME"])
    {
        modifier = CPAllPredicateModifier;
        negate = YES;
    }

    left = [self parseExpression];
    if ([self scanString:@"!=" intoString:NULL] || [self scanString:@"<>" intoString:NULL])
    {
        type = CPNotEqualToPredicateOperatorType;
    }
    else if ([self scanString:@"<=" intoString:NULL] || [self scanString:@"=<" intoString:NULL])
    {
        type = CPLessThanOrEqualToPredicateOperatorType;
    }
    else if ([self scanString:@">=" intoString:NULL] || [self scanString:@"=>" intoString:NULL])
    {
        type = CPGreaterThanOrEqualToPredicateOperatorType;
    }
    else if ([self scanString:@"<" intoString:NULL])
    {
        type = CPLessThanPredicateOperatorType;
    }
    else if ([self scanString:@">" intoString:NULL])
    {
        type = CPGreaterThanPredicateOperatorType;
    }
    else if ([self scanString:@"==" intoString:NULL] || [self scanString:@"=" intoString:NULL])
    {
        type = CPEqualToPredicateOperatorType;
    }
    else if ([self scanPredicateKeyword:@"MATCHES"])
    {
        type = CPMatchesPredicateOperatorType;
    }
    else if ([self scanPredicateKeyword:@"LIKE"])
    {
        type = CPLikePredicateOperatorType;
    }
    else if ([self scanPredicateKeyword:@"BEGINSWITH"])
    {
        type = CPBeginsWithPredicateOperatorType;
    }
    else if ([self scanPredicateKeyword:@"ENDSWITH"])
    {
        type = CPEndsWithPredicateOperatorType;
    }
    else if ([self scanPredicateKeyword:@"IN"])
    {
        type = CPInPredicateOperatorType;
    }
    else if ([self scanPredicateKeyword:@"CONTAINS"])
    {
        type = CPContainsPredicateOperatorType;
    }
    else if ([self scanPredicateKeyword:@"BETWEEN"])
    {
        type = CPBetweenPredicateOperatorType;
    }
    else
        CPRaiseParseError(self, @"comparison predicate");

    if ([self scanString:@"[cd]" intoString:NULL])
    {
        opts = CPCaseInsensitivePredicateOption | CPDiacriticInsensitivePredicateOption;
    }
    else if ([self scanString:@"[c]" intoString:NULL])
    {
        opts = CPCaseInsensitivePredicateOption;
    }
    else if ([self scanString:@"[d]" intoString:NULL])
    {
        opts = CPDiacriticInsensitivePredicateOption;
    }

    right = [self parseExpression];

    p = [CPComparisonPredicate predicateWithLeftExpression:left
         rightExpression:right
         modifier:modifier
         type:type
         options:opts];

    return negate ? [CPCompoundPredicate notPredicateWithSubpredicate:p]:p;
}

- (CPExpression)parseExpression
{
    return [self parseBinaryExpression];
}

- (CPExpression)parseSimpleExpression
{
    var identifier,
        location,
        ident,
        dbl;

    if ([self scanDouble:REFERENCE(dbl)])
        return [CPExpression expressionForConstantValue:dbl];

    // FIXME: handle integer, hex constants, 0x 0o 0b
    if ([self scanString:@"-" intoString:NULL])
        return [CPExpression expressionForFunction:@"chs:" arguments:[CPArray arrayWithObject:[self parseExpression]]];

    if ([self scanString:@"(" intoString:NULL])
    {
        var arg = [self parseExpression];

        if (![self scanString:@")" intoString:NULL])
            CPRaiseParseError(self, @"expression");

        return arg;
    }

    if ([self scanString:@"{" intoString:NULL])
    {
        if ([self scanString:@"}" intoString:NULL])
            return [CPExpression expressionForConstantValue:a];

        var a = [];

        [a addObject:[self parseExpression]];

        while ([self scanString:@"," intoString:NULL])
            [a addObject:[self parseExpression]];

        if (![self scanString:@"}" intoString:NULL])
            CPRaiseParseError(self, @"expression");

        return [CPExpression expressionForAggregate:a];
    }

    if ([self scanPredicateKeyword:@"NULL"] || [self scanPredicateKeyword:@"NIL"])
    {
        return [CPExpression expressionForConstantValue:[CPNull null]];
    }
    if ([self scanPredicateKeyword:@"TRUE"] || [self scanPredicateKeyword:@"YES"])
    {
        return [CPExpression expressionForConstantValue:[CPNumber numberWithBool:YES]];
    }
    if ([self scanPredicateKeyword:@"FALSE"] || [self scanPredicateKeyword:@"NO"])
    {
        return [CPExpression expressionForConstantValue:[CPNumber numberWithBool:NO]];
    }
    if ([self scanPredicateKeyword:@"SELF"])
    {
        return [CPExpression expressionForEvaluatedObject];
    }

    if ([self scanString:@"$" intoString:NULL])
    {
        var variable = [self parseSimpleExpression];

        if (![variable keyPath])
            CPRaiseParseError(self, @"expression");

        return [CPExpression expressionForVariable:variable];
    }

    location = [self scanLocation];

    if ([self scanString:@"%" intoString:NULL])
    {
        if ([self isAtEnd] == NO)
        {
            var c = [[self string] characterAtIndex:[self scanLocation]];

            switch (c)
            {
                case '%':// '%%' is treated as '%'
                    location = [self scanLocation];
                    break;
                case 'K':
                    [self setScanLocation:[self scanLocation] + 1];
                    return [CPExpression expressionForKeyPath:[self nextArg]];
                case '@':
                case 'c':
                case 'C':
                case 'd':
                case 'D':
                case 'i':
                case 'o':
                case 'O':
                case 'u':
                case 'U':
                case 'x':
                case 'X':
                case 'e':
                case 'E':
                case 'f':
                case 'g':
                case 'G':
                    [self setScanLocation:[self scanLocation] + 1];
                    return [CPExpression expressionForConstantValue:[self nextArg]];
                case 'h':
                    [self scanString:@"h" intoString:NULL];
                    if ([self isAtEnd] == NO)
                    {
                        c = [[self string] characterAtIndex:[self scanLocation]];
                        if (c == 'i' || c == 'u')
                        {
                            [self setScanLocation:[self scanLocation] + 1];
                            return [CPExpression expressionForConstantValue:[self nextArg]];
                        }
                    }
                    break;
                case 'q':
                    [self scanString:@"q" intoString:NULL];
                    if ([self isAtEnd] == NO)
                    {
                        c = [[self string] characterAtIndex:[self scanLocation]];
                        if (c == 'i' || c == 'u' || c == 'x' || c == 'X')
                        {
                            [self setScanLocation:[self scanLocation] + 1];
                            return [CPExpression expressionForConstantValue:[self nextArg]];
                        }
                    }
                    break;
            }
        }

        [self setScanLocation:location];
    }

    if ([self scanString:@"\"" intoString:NULL])
    {
        var skip = [self charactersToBeSkipped],
            str = @"";

        [self setCharactersToBeSkipped:nil];
        [self scanUpToString:@"\"" intoString:REFERENCE(str)];

        if ([self scanString:@"\"" intoString:NULL] == NO)
            CPRaiseParseError(self, @"expression");

        [self setCharactersToBeSkipped:skip];

        return [CPExpression expressionForConstantValue:str];
    }

    if ([self scanString:@"'" intoString:NULL])
    {
        var skip = [self charactersToBeSkipped],
            str = @"";

        [self setCharactersToBeSkipped:nil];
        [self scanUpToString:@"'" intoString:REFERENCE(str)];

        if ([self scanString:@"'" intoString:NULL] == NO)
            CPRaiseParseError(self, @"expression");

        [self setCharactersToBeSkipped:skip];

        return [CPExpression expressionForConstantValue:str];
    }

    if ([self scanString:@"@" intoString:NULL])
    {
        var e = [self parseExpression];

        if (![e keyPath])
            CPRaiseParseError(self, @"expression");

        return [CPExpression expressionForKeyPath:[e keyPath] + "@"];
    }

    if ([self scanString:@"SUBQUERY" intoString:NULL])
    {
        if (![self scanString:@"(" intoString:NULL])
            CPRaiseParseError(self, @"expression");

        var collection = [self parseExpression],
            variableExpression,
            subpredicate;

        if (![self scanString:@"," intoString:NULL])
            CPRaiseParseError(self, @"expression");
        variableExpression = [self parseExpression];

        if (![self scanString:@"," intoString:NULL])
            CPRaiseParseError(self, @"expression");
        subpredicate = [self parsePredicate];

        if (![self scanString:@")" intoString:NULL])
            CPRaiseParseError(self, @"expression");

        return [[CPExpression_subquery alloc] initWithExpression:collection usingIteratorExpression:variableExpression predicate:subpredicate];
    }

    if ([self scanString:@"FUNCTION" intoString:NULL])
    {
        if (![self scanString:@"(" intoString:NULL])
            CPRaiseParseError(self, @"expression");

        var args = [CPArray arrayWithObject:[self parseExpression]];
        while ([self scanString:@"," intoString:NULL])
            [args addObject:[self parseExpression]];

        if (![self scanString:@")" intoString:NULL] || [args count] < 2 || [args[1] expressionType] != CPConstantValueExpressionType)
            CPRaiseParseError(self, @"expression");

         return [CPExpression expressionForFunction:args[0] selectorName:[args[1] constantValue] arguments:args.slice(2)];
    }

    [self scanString:@"#" intoString:NULL];
    if (!identifier)
        identifier = [CPCharacterSet characterSetWithCharactersInString:@"_$abcdefghijklmnopqrstuvwxyzABCDEFGHIJKLMNOPQRSTUVWXYZ0123456789"];

    if (![self scanCharactersFromSet:identifier intoString:REFERENCE(ident)])
        CPRaiseParseError(self, @"expression");

    return [CPExpression expressionForKeyPath:ident];
}

- (CPExpression)parseFunctionalExpression
{
    var left = [self parseSimpleExpression];

    while (YES)
    {
        if ([self scanString:@"." intoString:NULL])
        {
            var right = [self parseSimpleExpression],
                expressionType = [right expressionType];

            if (expressionType == CPKeyPathExpressionType)
                left = [[CPExpression_keypath alloc] initWithOperand:left andKeyPath:[right keyPath]];
            else if (expressionType == CPVariableExpressionType)
                left = [CPExpression expressionForFunction:left selectorName:@"valueForKey:" arguments:[right]];
            else
                CPRaiseParseError(self, @"expression");
        }
        else if ([self scanString:@"[" intoString:NULL])
        {
            // index expression
            if ([self scanPredicateKeyword:@"FIRST"])
            {
                left = [CPExpression expressionForFunction:@"first:" arguments:[CPArray arrayWithObject:left]];
            }
            else if ([self scanPredicateKeyword:@"LAST"])
            {
                left = [CPExpression expressionForFunction:@"last:" arguments:[CPArray arrayWithObject:left]];
            }
            else if ([self scanPredicateKeyword:@"SIZE"])
            {
                left = [CPExpression expressionForFunction:@"count:" arguments:[CPArray arrayWithObject:left]];
            }
            else
            {
                var index = [self parseExpression];
                left = [CPExpression expressionForFunction:@"fromObject:index:" arguments:[CPArray arrayWithObjects:left, index]];
            }

            if (![self scanString:@"]" intoString:NULL])
                CPRaiseParseError(self, @"expression");
        }
        else if ([self scanString:@":" intoString:NULL])
        {
            // function - this parser allows for (max)(a, b, c) to be properly
            // recognized and even (%K)(a, b, c) if %K evaluates to "max"

            if (![left keyPath])
                CPRaiseParseError(self, @"expression");

            var selector = [left keyPath] + @":",
                args = [];

            if (![self scanString:@"(" intoString:NULL])
            {
                var str;
                [self scanCharactersFromSet:[CPCharacterSet lowercaseLetterCharacterSet] intoString:REFERENCE(str)];

                if (![self scanString:@":(" intoString:NULL])
                    CPRaiseParseError(self, @"expression");

                selector += str + @":";
            }

            if (![self scanString:@")" intoString:NULL])
            {
                [args addObject:[self parseExpression]];
                while ([self scanString:@"," intoString:NULL])
                    [args addObject:[self parseExpression]];

                if (![self scanString:@")" intoString:NULL])
                    CPRaiseParseError(self, @"expression");
            }

            left = [CPExpression expressionForFunction:selector arguments:args];
        }
        else if ([self scanString:@"UNION" intoString:NULL])
        {
            left = [CPExpression expressionForUnionSet:left with:[self parseExpression]];
        }
        else if ([self scanString:@"INTERSECT" intoString:NULL])
        {
            left = [CPExpression expressionForIntersectSet:left with:[self parseExpression]];
        }
        else if ([self scanString:@"MINUS" intoString:NULL])
        {
            left = [CPExpression expressionForMinusSet:left with:[self parseExpression]];
        }
        else
        {
            // done with suffixes
            return left;
        }
    }
}

- (CPExpression)parsePowerExpression
{
    var left = [self parseFunctionalExpression];

    while (YES)
    {
        var right;

        if ([self scanString:@"**" intoString:NULL])
        {
            right = [self parseFunctionalExpression];
            left = [CPExpression expressionForFunction:@"raise:to:" arguments:[CPArray arrayWithObjects:left, right]];
        }
        else
        {
            return left;
        }
    }
}

- (CPExpression)parseMultiplicationExpression
{
    var left = [self parsePowerExpression];

    while (YES)
    {
        var right;

        if ([self scanString:@"*" intoString:NULL])
        {
            right = [self parsePowerExpression];
            left = [CPExpression expressionForFunction:@"multiply:by:" arguments:[CPArray arrayWithObjects:left, right]];
        }
        else if ([self scanString:@"/" intoString:NULL])
        {
            right = [self parsePowerExpression];
            left = [CPExpression expressionForFunction:@"divide:by:" arguments:[CPArray arrayWithObjects:left, right]];
        }
        else
        {
            return left;
        }
    }
}

- (CPExpression)parseAdditionExpression
{
    var left = [self parseMultiplicationExpression];

    while (YES)
    {
        var right;

        if ([self scanString:@"+" intoString:NULL])
        {
            right = [self parseMultiplicationExpression];
            left = [CPExpression expressionForFunction:@"add:to:" arguments:[CPArray arrayWithObjects:left, right]];
        }
        else if ([self scanString:@"-" intoString:NULL])
        {
            right = [self parseMultiplicationExpression];
            left = [CPExpression expressionForFunction:@"from:substract:" arguments:[CPArray arrayWithObjects:left, right]];
        }
        else
        {
            return left;
        }
    }
}

- (CPExpression)parseBinaryExpression
{
    var left = [self parseAdditionExpression];

    while (YES)
    {
        var right;

        if ([self scanString:@":=" intoString:NULL])    // assignment
        {
            // check left to be a variable?
            right = [self parseAdditionExpression];
            // FIXME
        }
        else
        {
            return left;
        }
    }
}

@end

var CPRaiseParseError = function CPRaiseParseError(aScanner, target)
{
    [CPException raise:CPInvalidArgumentException reason:@"unable to parse " + target + " at index " + [aScanner scanLocation]];
}

@import "CPCompoundPredicate.j"
@import "CPComparisonPredicate.j"
@import "CPExpression.j"<|MERGE_RESOLUTION|>--- conflicted
+++ resolved
@@ -1,17 +1,11 @@
 /*
  * CPPredicate.j
-<<<<<<< HEAD
- * Foundation
- *
- * Copyright 2009, 280 North, Inc.
-=======
  *
  * CPPredicate parsing based on NSPredicate.m in GNUStep Base Library (http://www.gnustep.org/)
  * Copyright (c) 2005 Free Software Foundation.
  *
  * Created by cacaodev.
  * Copyright 2010.
->>>>>>> 8720a952
  *
  * This library is free software; you can redistribute it and/or
  * modify it under the terms of the GNU Lesser General Public
@@ -29,12 +23,7 @@
  */
 
 @import "CPArray.j"
-<<<<<<< HEAD
 @import "CPException.j"
-=======
-@import "CPDictionary.j"
-@import "CPSet.j"
->>>>>>> 8720a952
 @import "CPNull.j"
 @import "CPObject.j"
 @import "CPScanner.j"
