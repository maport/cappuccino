/*
 * CPCompoundPredicate.j
<<<<<<< HEAD
 * Foundation
 *
 * Copyright 2009, 280 North, Inc.
=======
 *
 * Portions based on NSCompoundPredicate.m in Cocotron (http://www.cocotron.org/)
 * Copyright (c) 2006-2007 Christopher J. W. Lloyd
 *
 * Created by cacaodev.
 * Copyright 2010.
>>>>>>> 8720a952
 *
 * This library is free software; you can redistribute it and/or
 * modify it under the terms of the GNU Lesser General Public
 * License as published by the Free Software Foundation; either
 * version 2.1 of the License, or (at your option) any later version.
 *
 * This library is distributed in the hope that it will be useful,
 * but WITHOUT ANY WARRANTY; without even the implied warranty of
 * MERCHANTABILITY or FITNESS FOR A PARTICULAR PURPOSE. See the GNU
 * Lesser General Public License for more details.
 *
 * You should have received a copy of the GNU Lesser General Public
 * License along with this library; if not, write to the Free Software
 * Foundation, Inc., 51 Franklin Street, Fifth Floor, Boston, MA 02110-1301 USA
 */

<<<<<<< HEAD
@import "CPArray.j"
=======
>>>>>>> 8720a952
@import "CPPredicate.j"

/*!
    A predicate to directly compare the left and right hand sides.
    @global
    @class CPCompoundPredicate
*/
CPNotPredicateType = 0;
/*!
    A predicate to directly compare the left and right hand sides.
    @global
    @class CPCompoundPredicate
*/
CPAndPredicateType = 1;
/*!
    A predicate to directly compare the left and right hand sides.
    @global
    @class CPCompoundPredicate
*/
CPOrPredicateType  = 2;

var CPCompoundPredicateType;

/*!
    @class CPCompoundPredicate
    @ingroup foundation
    @brief CPCompoundPredicate is a subclass of CPPredicate used to represent logical “gate” operations (AND/OR/NOT) and comparison operations.

    Comparison operations are based on two expressions, as represented by instances of the CPExpression class. Expressions are created for constant values, key paths, and so on.

    A compound predicate with 0 elements evaluates to TRUE, and a compound predicate with a single sub-predicate evaluates to the truth of its sole subpredicate.
*/
@implementation CPCompoundPredicate : CPPredicate
{
    CPCompoundPredicateType _type;
    CPArray                 _predicates;
}

// Constructors
/*!
    Returns the receiver initialized to a given type using predicates from a given array.
    @param type The type of the new predicate.
    @return The receiver initialized with its type set to type and subpredicates array to subpredicates.
*/
- (id)initWithType:(CPCompoundPredicateType)type subpredicates:(CPArray)predicates
{
    self = [super init];

    if (self)
    {
        _type = type;
        _predicates = predicates;
    }

    return self;
}

/*!
    Returns a new predicate formed by NOT-ing the predicates in a given array.
    @param subpredicates An array of CPPredicate objects.
    @return A new predicate formed by NOT-ing the predicates specified by subpredicates.
*/
+ (CPPredicate)notPredicateWithSubpredicate:(CPPredicate)predicate
{
    return [[self alloc] initWithType:CPNotPredicateType subpredicates:[CPArray arrayWithObject:predicate]];
}

/*!
    Returns a new predicate formed by AND-ing the predicates in a given array.
    @param subpredicates An array of CPPredicate objects.
    @return A new predicate formed by AND-ing the predicates specified by subpredicates.
*/
+ (CPPredicate)andPredicateWithSubpredicates:(CPArray)subpredicates
{
    return [[self alloc] initWithType:CPAndPredicateType subpredicates:subpredicates];
}

/*!
    Returns a new predicate formed by OR-ing the predicates in a given array.
    @param subpredicates An array of CPPredicate objects.
    @return A new predicate formed by OR-ing the predicates specified by subpredicates.
*/
+ (CPPredicate)orPredicateWithSubpredicates:(CPArray)predicates
{
    return [[self alloc] initWithType:CPOrPredicateType subpredicates:predicates];
}

// Getting Information About a Compound Predicate
/*!
    Returns the predicate type for the receiver.
    @return The predicate type for the receiver.
*/
- (CPCompoundPredicateType)compoundPredicateType
{
    return _type;
}

/*!
    Returns the array of the receiver’s subpredicates.
    @return The array of the receiver’s subpredicates.
*/
- (CPArray)subpredicates
{
    return _predicates;
}

- (CPPredicate)predicateWithSubstitutionVariables:(CPDictionary)variables
{
    var subp = [CPArray array],
        count = [subp count],
        i = 0;

    for (; i < count; i++)
    {
        var p = [subp objectAtIndex:i],
            sp = [p predicateWithSubstitutionVariables:variables];

        [subp addObject:sp];
    }

    return [[CPCompoundPredicate alloc] initWithType:_type subpredicates:subp];
}

- (CPString)predicateFormat
{
    var result = "",
        args = [CPArray array],
        count = [_predicates count],
        i = 0;

    if (count == 0)
        return @"TRUPREDICATE";

    for (; i < count; i++)
    {
        var subpredicate = [_predicates objectAtIndex:i],
            precedence = [subpredicate predicateFormat];

        if ([subpredicate isKindOfClass:[CPCompoundPredicate class]] && [[subpredicate subpredicates] count]> 1 && [subpredicate compoundPredicateType] != _type)
            precedence = [CPString stringWithFormat:@"(%s)",precedence];

        if (precedence != nil)
            [args addObject:precedence];
    }

    switch (_type)
    {
        case CPNotPredicateType:    result += "NOT %s" + [args objectAtIndex:0];
                                    break;

        case CPAndPredicateType:    result += [args objectAtIndex:0];
                                    var count = [args count];
                                    for (var j = 1; j < count; j++)
                                        result += " AND " + [args objectAtIndex:j];
                                    break;

        case CPOrPredicateType:     result += [args objectAtIndex:0];
                                    var count = [args count];
                                    for (var j = 1; j < count; j++)
                                        result += " OR " + [args objectAtIndex:j];
                                    break;
    }

    return result;
}

- (BOOL)evaluateWithObject:(id)object
{
    return [self evaluateWithObject:object substitutionVariables:nil];
}

- (BOOL)evaluateWithObject:(id)object substitutionVariables:(CPDictionary)variables
{
    var result = NO,
        count = [_predicates count],
        i = 0;

    if (count == 0)
        return YES;

    for (; i < count; i++)
    {
        var predicate = [_predicates objectAtIndex:i];

        switch (_type)
        {
            case CPNotPredicateType:    return ![predicate evaluateWithObject:object substitutionVariables:variables];

            case CPAndPredicateType:    if (i == 0)
                                            result = [predicate evaluateWithObject:object substitutionVariables:variables];
                                        else
                                            result = result && [predicate evaluateWithObject:object substitutionVariables:variables];
                                        if (!result)
                                            return NO;
                                        break;

            case CPOrPredicateType:     if ([predicate evaluateWithObject:object substitutionVariables:variables])
                                            return YES;
                                        break;
        }
    }

    return result;
}

@end

@implementation CPCompoundPredicate (CPCoding)

- (id)initWithCoder:(CPCoder)coder
{
    self = [super init];
    if (self != nil)
    {
        _predicates = [coder decodeObjectForKey:@"CPCompoundPredicateSubpredicates"];
        _type = [coder decodeIntForKey:@"CPCompoundPredicateType"];
    }

    return self;
}

- (void)encodeWithCoder:(CPCoder)coder
{
    [coder encodeObject:_predicates forKey:@"CPCompoundPredicateSubpredicates"];
    [coder encodeInt:_type forKey:@"CPCompoundPredicateType"];
}

@end<|MERGE_RESOLUTION|>--- conflicted
+++ resolved
@@ -1,17 +1,11 @@
 /*
  * CPCompoundPredicate.j
-<<<<<<< HEAD
- * Foundation
- *
- * Copyright 2009, 280 North, Inc.
-=======
  *
  * Portions based on NSCompoundPredicate.m in Cocotron (http://www.cocotron.org/)
  * Copyright (c) 2006-2007 Christopher J. W. Lloyd
  *
  * Created by cacaodev.
  * Copyright 2010.
->>>>>>> 8720a952
  *
  * This library is free software; you can redistribute it and/or
  * modify it under the terms of the GNU Lesser General Public
@@ -28,10 +22,7 @@
  * Foundation, Inc., 51 Franklin Street, Fifth Floor, Boston, MA 02110-1301 USA
  */
 
-<<<<<<< HEAD
 @import "CPArray.j"
-=======
->>>>>>> 8720a952
 @import "CPPredicate.j"
 
 /*!
