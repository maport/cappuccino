/*
 * CPExpression_aggregate.j
<<<<<<< HEAD
 * Foundation
 *
 * Copyright 2009, 280 North, Inc.
=======
 *
 * Created by cacaodev.
 * Copyright 2010.
>>>>>>> 8720a952
 *
 * This library is free software; you can redistribute it and/or
 * modify it under the terms of the GNU Lesser General Public
 * License as published by the Free Software Foundation; either
 * version 2.1 of the License, or (at your option) any later version.
 *
 * This library is distributed in the hope that it will be useful,
 * but WITHOUT ANY WARRANTY; without even the implied warranty of
 * MERCHANTABILITY or FITNESS FOR A PARTICULAR PURPOSE. See the GNU
 * Lesser General Public License for more details.
 *
 * You should have received a copy of the GNU Lesser General Public
 * License along with this library; if not, write to the Free Software
 * Foundation, Inc., 51 Franklin Street, Fifth Floor, Boston, MA 02110-1301 USA
 */

@import "CPArray.j"
@import "CPExpression.j"
@import "CPString.j"

@implementation CPExpression_aggregate : CPExpression
{
    CPArray _aggregate;
}

- (id)initWithAggregate:(CPArray)collection
{
    self = [super initWithExpressionType:CPAggregateExpressionType];

    if (self)
        _aggregate = collection;
    return self;
}

- (BOOL)isEqual:(id)object
{
    if (self == object)
        return YES;

    if (object.isa != self.isa || [object expressionType] != [self expressionType] || ![[object collection] isEqual:[self collection]])
        return NO;

    return YES;
}

- (id)collection
{
    return _aggregate;
}

- (id)expressionValueWithObject:(id)object context:(CPDictionary)context
{
    var eval_array = [CPArray array],
        collection  = [_aggregate objectEnumerator],
        exp;

    while (exp = [collection nextObject])
    {
        var eval = [exp expressionValueWithObject:object context:context];
        [eval_array addObject:eval];
    }

    return eval_array;
}

- (CPString)description
{
    var i = 0,
        count = [_aggregate count],
        result = "{";

    for (; i < count; i++)
        result = result + [CPString stringWithFormat:@"%s%s", [[_aggregate objectAtIndex:i] description], (i + 1 < count) ? @", " : @""];

    result = result + "}";

    return result;
}

- (CPExpression)_expressionWithSubstitutionVariables:(CPDictionary)variables
{
    var subst_array = [CPArray array],
        count = [_aggregate count],
        i = 0;

    for (; i < count; i++)
        [subst_array addObject:[[_aggregate objectAtIndex:i] _expressionWithSubstitutionVariables:variables]];

    return [CPExpression expressionForAggregate:subst_array];
}

@end

var CPCollectionKey = @"CPCollection";

@implementation CPExpression_aggregate (CPCoding)

- (id)initWithCoder:(CPCoder)coder
{
    var collection = [coder decodeObjectForKey:CPCollectionKey];
    return [self initWithAggregate:collection];
}

- (void)encodeWithCoder:(CPCoder)coder
{
    [coder encodeObject:_aggregate forKey:CPCollectionKey];
}

@end<|MERGE_RESOLUTION|>--- conflicted
+++ resolved
@@ -1,14 +1,8 @@
 /*
  * CPExpression_aggregate.j
-<<<<<<< HEAD
- * Foundation
- *
- * Copyright 2009, 280 North, Inc.
-=======
  *
  * Created by cacaodev.
  * Copyright 2010.
->>>>>>> 8720a952
  *
  * This library is free software; you can redistribute it and/or
  * modify it under the terms of the GNU Lesser General Public
