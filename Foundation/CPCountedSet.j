/*
 * CPCountedSet.j
 * Foundation
 *
 * Created by .
 * Copyright 2008, 280 North, Inc.
 *
 * This library is free software; you can redistribute it and/or
 * modify it under the terms of the GNU Lesser General Public
 * License as published by the Free Software Foundation; either
 * version 2.1 of the License, or (at your option) any later version.
 *
 * This library is distributed in the hope that it will be useful,
 * but WITHOUT ANY WARRANTY; without even the implied warranty of
 * MERCHANTABILITY or FITNESS FOR A PARTICULAR PURPOSE. See the GNU
 * Lesser General Public License for more details.
 *
 * You should have received a copy of the GNU Lesser General Public
 * License along with this library; if not, write to the Free Software
 * Foundation, Inc., 51 Franklin Street, Fifth Floor, Boston, MA 02110-1301 USA
 */

@import "CPSet.j"

/*! 
    @class CPCountedSet
    @ingroup foundation
<<<<<<< HEAD
    @brief An mutable collection of objects and counts of their instances.

=======
    @brief An mutable collection which may contain a specific object
    numerous times.
>>>>>>> 33f96dac
*/
@implementation CPCountedSet : CPMutableSet
{
    Object  _counts;
}

- (void)addObject:(id)anObject
{
    if (!_counts)
        _counts = {};
    
    [super addObject:anObject];
    
    var hash = [anObject hash];
    
    if (_counts[hash] === undefined)
        _counts[hash] = 1;
    else
        ++_counts[hash];
}

- (void)removeObject:(id)anObject
{
    if (!_counts)
        return;
        
    var hash = [anObject hash];
    
    if (_counts[hash] === undefined)
        return;
    
    else
    {
        --_counts[hash];
        
        if (_counts[hash] === 0)
        {
            delete _counts[hash];
            [super removeObject:anObject];
        }
    }
}

- (void)removeAllObjects
{
    [super removeAllObjects];
    _counts = {};
}

/*
    Returns the number of times anObject appears in the receiver.
    @param anObject The object to check the count for.
*/
- (unsigned)countForObject:(id)anObject
{
    if (!_counts)
        _counts = {};
    
    var hash = [anObject hash];
    
    if (_counts[hash] === undefined)
        return 0;
    
    return _counts[hash];
}


/* 

Eventually we should see what these are supposed to do, and then do that.

- (void)intersectSet:(CPSet)set

- (void)minusSet:(CPSet)set

- (void)unionSet:(CPSet)set

*/

@end<|MERGE_RESOLUTION|>--- conflicted
+++ resolved
@@ -25,13 +25,8 @@
 /*! 
     @class CPCountedSet
     @ingroup foundation
-<<<<<<< HEAD
-    @brief An mutable collection of objects and counts of their instances.
-
-=======
     @brief An mutable collection which may contain a specific object
     numerous times.
->>>>>>> 33f96dac
 */
 @implementation CPCountedSet : CPMutableSet
 {
