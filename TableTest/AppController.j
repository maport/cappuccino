--- conflicted
+++ resolved
@@ -38,28 +38,21 @@
 
     iconImage = [[CPImage alloc] initWithContentsOfFile:"http://cappuccino.org/images/favicon.png" size:CGSizeMake(16,16)];
 
-<<<<<<< HEAD
-    for (var i = 1; i <= 20; i++)
-=======
     var textDataView = [CPTextField new];
 
     [textDataView setBackgroundColor:[CPColor redColor]];
 
     for (var i = 1; i <= 10; i++)
->>>>>>> b8755c11
     {
         var column = [[NEWCPTableColumn alloc] initWithIdentifier:String(i)];
 
         [[column headerView] setStringValue:"Number "+i];
         [[column headerView] sizeToFit];
         [column setWidth:[[column headerView] frame].size.width + 20];
-        
-<<<<<<< HEAD
-//        [column setWidth:200.0];
-=======
-        [column setWidth:200.0];
+
+        //[column setWidth:200.0];
+
         [column setDataView:textDataView];
->>>>>>> b8755c11
 
         [tableView addTableColumn:column];
     }
