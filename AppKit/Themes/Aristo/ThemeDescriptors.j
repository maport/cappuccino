--- conflicted
+++ resolved
@@ -449,11 +449,7 @@
             [@"text-shadow-color",  [CPColor colorWithCalibratedWhite:240.0 / 255.0 alpha:1.0], CPThemeStateBordered | CPThemeStateDisabled],
             [@"text-shadow-offset", CGSizeMake(0.0, 1.0), CPThemeStateBordered],
             [@"line-break-mode",    CPLineBreakByTruncatingTail],
-<<<<<<< HEAD
             [@"content-inset",      CGInsetMake(0.0, 7.0, 0.0, 7.0), CPThemeStateBordered],
-=======
->>>>>>> 3c182825
-
             [@"bezel-color",        bezelColor,                     CPThemeStateBordered],
             [@"bezel-color",        highlightedBezelColor,          CPThemeStateBordered | CPThemeStateHighlighted],
             [@"bezel-color",        disabledBezelColor,             CPThemeStateBordered | CPThemeStateDisabled],
