/*
 * CPTableView.j
 * AppKit
 *
 * Created by Francisco Tolmasky.
 * Copyright 2009, 280 North, Inc.
 *
 * This library is free software; you can redistribute it and/or
 * modify it under the terms of the GNU Lesser General Public
 * License as published by the Free Software Foundation; either
 * version 2.1 of the License, or (at your option) any later version.
 *
 * This library is distributed in the hope that it will be useful,
 * but WITHOUT ANY WARRANTY; without even the implied warranty of
 * MERCHANTABILITY or FITNESS FOR A PARTICULAR PURPOSE. See the GNU
 * Lesser General Public License for more details.
 *
 * You should have received a copy of the GNU Lesser General Public
 * License along with this library; if not, write to the Free Software
 * Foundation, Inc., 51 Franklin Street, Fifth Floor, Boston, MA 02110-1301 USA
 */

@import <Foundation/CPArray.j>

@import "CPControl.j"
@import "CPTableColumn.j"
@import "_CPCornerView.j"
@import "CPScroller.j"


CPTableViewColumnDidMoveNotification        = @"CPTableViewColumnDidMoveNotification";
CPTableViewColumnDidResizeNotification      = @"CPTableViewColumnDidResizeNotification";
CPTableViewSelectionDidChangeNotification   = @"CPTableViewSelectionDidChangeNotification";
CPTableViewSelectionIsChangingNotification  = @"CPTableViewSelectionIsChangingNotification";

#include "CoreGraphics/CGGeometry.h"

var CPTableViewDataSource_tableView_setObjectValue_forTableColumn_row_                                  = 1 << 2,

    CPTableViewDataSource_tableView_acceptDrop_row_dropOperation_                                       = 1 << 3,
    CPTableViewDataSource_tableView_namesOfPromisedFilesDroppedAtDestination_forDraggedRowsWithIndexes_ = 1 << 4,
    CPTableViewDataSource_tableView_validateDrop_proposedRow_proposedDropOperation_                     = 1 << 5,
    CPTableViewDataSource_tableView_writeRowsWithIndexes_toPasteboard_                                  = 1 << 6,

    CPTableViewDataSource_tableView_sortDescriptorsDidChange_                                           = 1 << 7;

var CPTableViewDelegate_selectionShouldChangeInTableView_                                               = 1 << 0,
    CPTableViewDelegate_tableView_dataViewForTableColumn_row_                                           = 1 << 1,
    CPTableViewDelegate_tableView_didClickTableColumn_                                                  = 1 << 2,
    CPTableViewDelegate_tableView_didDragTableColumn_                                                   = 1 << 3,
    CPTableViewDelegate_tableView_heightOfRow_                                                          = 1 << 4,
    CPTableViewDelegate_tableView_isGroupRow_                                                           = 1 << 5,
    CPTableViewDelegate_tableView_mouseDownInHeaderOfTableColumn_                                       = 1 << 6,
    CPTableViewDelegate_tableView_nextTypeSelectMatchFromRow_toRow_forString_                           = 1 << 7,
    CPTableViewDelegate_tableView_selectionIndexesForProposedSelection_                                 = 1 << 8,
    CPTableViewDelegate_tableView_shouldEditTableColumn_row_                                            = 1 << 9,
    CPTableViewDelegate_tableView_shouldSelectRow_                                                      = 1 << 10,
    CPTableViewDelegate_tableView_shouldSelectTableColumn_                                              = 1 << 11,
    CPTableViewDelegate_tableView_shouldShowViewExpansionForTableColumn_row_                            = 1 << 12,
    CPTableViewDelegate_tableView_shouldTrackView_forTableColumn_row_                                   = 1 << 13,
    CPTableViewDelegate_tableView_shouldTypeSelectForEvent_withCurrentSearchString_                     = 1 << 14,
    CPTableViewDelegate_tableView_toolTipForView_rect_tableColumn_row_mouseLocation_                    = 1 << 15,
    CPTableViewDelegate_tableView_typeSelectStringForTableColumn_row_                                   = 1 << 16,
    CPTableViewDelegate_tableView_willDisplayView_forTableColumn_row_                                   = 1 << 17,
    CPTableViewDelegate_tableViewSelectionDidChange_                                                    = 1 << 18,
    CPTableViewDelegate_tableViewSelectionIsChanging_                                                   = 1 << 19;

//CPTableViewDraggingDestinationFeedbackStyles
CPTableViewDraggingDestinationFeedbackStyleNone = -1,
CPTableViewDraggingDestinationFeedbackStyleRegular = 0,
CPTableViewDraggingDestinationFeedbackStyleSourceList = 1;

//CPTableViewDropOperations
CPTableViewDropOn = 0,
CPTableViewDropAbove = 1;

// TODO: add docs

CPTableViewSelectionHighlightStyleNone = -1,
CPTableViewSelectionHighlightStyleRegular = 0,
CPTableViewSelectionHighlightStyleSourceList = 1;

CPTableViewGridNone                    = 0;
CPTableViewSolidVerticalGridLineMask   = 1 << 0;
CPTableViewSolidHorizontalGridLineMask = 1 << 1;

CPTableViewNoColumnAutoresizing = 0,
CPTableViewUniformColumnAutoresizingStyle = 1,
CPTableViewSequentialColumnAutoresizingStyle = 2,
CPTableViewReverseSequentialColumnAutoresizingStyle = 3,
CPTableViewLastColumnOnlyAutoresizingStyle = 4,
CPTableViewFirstColumnOnlyAutoresizingStyle = 5;


#define NUMBER_OF_COLUMNS() (_tableColumns.length)
#define UPDATE_COLUMN_RANGES_IF_NECESSARY() if (_dirtyTableColumnRangeIndex !== CPNotFound) [self _recalculateTableColumnRanges];

@implementation _CPTableDrawView : CPView
{
    CPTableView _tableView;
}

- (id)initWithTableView:(CPTableView)aTableView
{
    self = [super init];

    if (self)
        _tableView = aTableView;

    return self;
}

- (void)drawRect:(CGRect)aRect
{
    var frame = [self frame],
        context = [[CPGraphicsContext currentContext] graphicsPort];

    CGContextTranslateCTM(context, -_CGRectGetMinX(frame), -_CGRectGetMinY(frame));

    [_tableView _drawRect:aRect];
}

@end

@implementation CPTableView : CPControl
{
    id          _dataSource;
    CPInteger   _implementedDataSourceMethods;

    id          _delegate;
    CPInteger   _implementedDelegateMethods;

    CPArray     _tableColumns;
    CPArray     _tableColumnRanges;
    CPInteger   _dirtyTableColumnRangeIndex;
    CPInteger   _numberOfHiddenColumns;

    BOOL        _reloadAllRows;
    Object      _objectValues;
    CPIndexSet  _exposedRows;
    CPIndexSet  _exposedColumns;

    Object      _dataViewsForTableColumns;
    Object      _cachedDataViews;

    //Configuring Behavior
    BOOL        _allowsColumnReordering;
    BOOL        _allowsColumnResizing;
    BOOL        _allowsMultipleSelection;
    BOOL        _allowsEmptySelection;

    //Setting Display Attributes
    CGSize      _intercellSpacing;
    float       _rowHeight;

    BOOL        _usesAlternatingRowBackgroundColors;
    CPArray     _alternatingRowBackgroundColors;

    unsigned    _selectionHighlightMask;
    CPColor     _selectionHightlightColor;
    unsigned    _currentHighlightedTableColumn;
    unsigned    _gridStyleMask;
    CPColor     _gridColor;

    unsigned    _numberOfRows;


    CPTableHeaderView _headerView;
    _CPCornerView     _cornerView;

    CPIndexSet  _selectedColumnIndexes;
    CPIndexSet  _selectedRowIndexes;
    CPInteger   _selectionAnchorRow;
    CPIndexSet  _previouslySelectedRowIndexes;
    CGPoint     _startTrackingPoint;
    CPDate      _startTrackingTimestamp;
    BOOL        _trackingPointMovedOutOfClickSlop;
    CGPoint     _editingCellIndex;

    _CPTableDrawView _tableDrawView;

    SEL         _doubleAction;
    unsigned    _columnAutoResizingStyle;

//    BOOL        _verticalMotionCanDrag;
//    unsigned    _destinationDragStyle;
//    BOOL        _isSelectingSession;
//    CPIndexSet  _draggedRowIndexes;
//    _dropOperationDrawingView _dropOperationFeedbackView;
//    CPDragOperation _dragOperationDefaultMask;
//    int         _retargetedDropRow;
//    CPDragOperation _retargetedDropOperation;
}

- (id)initWithFrame:(CGRect)aFrame
{
    self = [super initWithFrame:aFrame];

    if (self)
    {
        //Configuring Behavior
        _allowsColumnReordering = YES;
        _allowsColumnResizing = YES;
        _allowsMultipleSelection = NO;
        _allowsEmptySelection = YES;
        _allowsColumnSelection = NO;

        _tableViewFlags = 0;

        //Setting Display Attributes
        _selectionHighlightMask = CPTableViewSelectionHighlightStyleRegular;

        [self setUsesAlternatingRowBackgroundColors:NO];
        [self setAlternatingRowBackgroundColors:[[CPColor whiteColor], [CPColor colorWithHexString:@"e4e7ff"]]];

        _tableColumns = [];
        _tableColumnRanges = [];
        _dirtyTableColumnRangeIndex = CPNotFound;
        _numberOfHiddenColumns = 0;

        _objectValues = { };
        _dataViewsForTableColumns = { };
        _dataViews=  [];
        _numberOfRows = 0;
        _exposedRows = [CPIndexSet indexSet];
        _exposedColumns = [CPIndexSet indexSet];
        _cachedDataViews = { };
        _intercellSpacing = _CGSizeMake(0.0, 0.0);
        _rowHeight = 23.0;

        [self setSelectionHightlightColor:[CPColor selectionColor]];
        [self setGridColor:[CPColor grayColor]];
        [self setGridStyleMask:CPTableViewGridNone];

        _headerView = [[CPTableHeaderView alloc] initWithFrame:CGRectMake(0, 0, [self bounds].size.width, _rowHeight)];

        [_headerView setTableView:self];

        _cornerView = [[_CPCornerView alloc] initWithFrame:CGRectMake(0, 0, [CPScroller scrollerWidth], CGRectGetHeight([_headerView frame]))];


        _selectedColumnIndexes = [CPIndexSet indexSet];
        _selectedRowIndexes = [CPIndexSet indexSet];
window.setTimeout(function(){
        self._draggedRowIndexes = [CPIndexSet indexSet];
        self._verticalMotionCanDrag = YES;
        self._isSelectingSession = NO;
        self._retargetedDropRow = nil;
        self._retargetedDropOperation = nil;
        self._dragOperationDefaultMask = nil;
        self._destinationDragStyle = CPTableViewDraggingDestinationFeedbackStyleRegular;
        self._dropOperationFeedbackView = [[_dropOperationDrawingView alloc] initWithFrame:_CGRectMakeZero()];
        [self addSubview:_dropOperationFeedbackView];
        [_dropOperationFeedbackView setHidden:YES];
        [_dropOperationFeedbackView setTableView:self];
},0);

        _tableDrawView = [[_CPTableDrawView alloc] initWithTableView:self];
        [_tableDrawView setBackgroundColor:[CPColor clearColor]];
        [self addSubview:_tableDrawView];

    }

    return self;
}

- (void)setDataSource:(id)aDataSource
{
    if (_dataSource === aDataSource)
        return;

    _dataSource = aDataSource;
    _implementedDataSourceMethods = 0;

    if (!_dataSource)
        return;

    if (![_dataSource respondsToSelector:@selector(numberOfRowsInTableView:)])
        [CPException raise:CPInternalInconsistencyException
                reason:[aDataSource description] + " does not implement numberOfRowsInTableView:."];

    if (![_dataSource respondsToSelector:@selector(tableView:objectValueForTableColumn:row:)])
        [CPException raise:CPInternalInconsistencyException
                reason:[aDataSource description] + " does not implement tableView:objectValueForTableColumn:row:"];

    if ([_dataSource respondsToSelector:@selector(tableView:setObjectValue:forTableColumn:row:)])
        _implementedDataSourceMethods |= CPTableViewDataSource_tableView_setObjectValue_forTableColumn_row_;

    if ([_dataSource respondsToSelector:@selector(tableView:acceptDrop:row:dropOperation:)])
        _implementedDataSourceMethods |= CPTableViewDataSource_tableView_acceptDrop_row_dropOperation_;

    if ([_dataSource respondsToSelector:@selector(tableView:namesOfPromisedFilesDroppedAtDestination:forDraggedRowsWithIndexes:)])
        _implementedDataSourceMethods |= CPTableViewDataSource_tableView_namesOfPromisedFilesDroppedAtDestination_forDraggedRowsWithIndexes_;

    if ([_dataSource respondsToSelector:@selector(tableView:validateDrop:proposedRow:proposedDropOperation:)])
        _implementedDataSourceMethods |= CPTableViewDataSource_tableView_validateDrop_proposedRow_proposedDropOperation_;

    if ([_dataSource respondsToSelector:@selector(tableView:writeRowsWithIndexes:toPasteboard:)])
        _implementedDataSourceMethods |= CPTableViewDataSource_tableView_writeRowsWithIndexes_toPasteboard_;

    [self reloadData];
}

- (id)dataSource
{
    return _dataSource;
}

//Loading Data

- (void)reloadDataForRowIndexes:(CPIndexSet)rowIndexes columnIndexes:(CPIndexSet)columnIndexes
{
    [self reloadData];
//    [_previouslyExposedRows removeIndexes:rowIndexes];
//    [_previouslyExposedColumns removeIndexes:columnIndexes];
}


- (void)reloadData
{
    if (!_dataSource)
        return;

    _reloadAllRows = YES;
    _objectValues = { };

    // This updates the size too.
    [self noteNumberOfRowsChanged];

    [self setNeedsLayout];
    [self setNeedsDisplay:YES];
}

//Target-action Behavior

- (void)setDoubleAction:(SEL)anAction
{
    _doubleAction = anAction;
}

- (SEL)doubleAction
{
    return _doubleAction;
}

/*
    * - clickedColumn
    * - clickedRow
*/
//Configuring Behavior

- (void)setAllowsColumnReordering:(BOOL)shouldAllowColumnReordering
{
    _allowsColumnReordering = !!shouldAllowColumnReordering;
}

- (BOOL)allowsColumnReordering
{
    return _allowsColumnReordering;
}

- (void)setAllowsColumnResizing:(BOOL)shouldAllowColumnResizing
{
    _allowsColumnResizing = !!shouldAllowColumnResizing;
}

- (BOOL)allowsColumnResizing
{
    return _allowsColumnResizing;
}

- (void)setAllowsMultipleSelection:(BOOL)shouldAllowMultipleSelection
{
    _allowsMultipleSelection = !!shouldAllowMultipleSelection;
}

- (BOOL)allowsMultipleSelection
{
    return _allowsMultipleSelection;
}

- (void)setAllowsEmptySelection:(BOOL)shouldAllowEmptySelection
{
    _allowsEmptySelection = !!shouldAllowEmptySelection;
}

- (BOOL)allowsEmptySelection
{
    return _allowsEmptySelection;
}

- (void)setAllowsColumnSelection:(BOOL)shouldAllowColumnSelection
{
    _allowsColumnSelection = !!shouldAllowColumnSelection;
}

- (BOOL)allowsColumnSelection
{
    return _allowsColumnSelection;
}

//Setting Display Attributes

- (void)setIntercellSpacing:(CGSize)aSize
{
    if (_CGSizeEqualToSize(_intercellSpacing, aSize))
        return;

    _intercellSpacing = _CGSizeMakeCopy(aSize);

    [self setNeedsLayout];
}

- (void)setThemeState:(int)astae
{
}

- (CGSize)intercellSpacing
{
    return _CGSizeMakeCopy(_intercellSpacing);
}

- (void)setRowHeight:(unsigned)aRowHeight
{
    aRowHeight = +aRowHeight;

    if (_rowHeight === aRowHeight)
        return;

    _rowHeight = MAX(0.0, aRowHeight);

    [self setNeedsLayout];
}

- (unsigned)rowHeight
{
    return _rowHeight;
}

- (void)setUsesAlternatingRowBackgroundColors:(BOOL)shouldUseAlternatingRowBackgroundColors
{
    // TODO:need to look at how one actually sets the alternating row, a tip at:
    // http://forums.macnn.com/79/developer-center/228347/nstableview-alternating-row-colors/
    // otherwise this may not be feasible or may introduce an additional change req'd in CP
    // we'd probably need to iterate through rowId % 2 == 0 and setBackgroundColor with
    // whatever the alternating row color is.
    _usesAlternatingRowBackgroundColors = shouldUseAlternatingRowBackgroundColors;
}

- (BOOL)usesAlternatingRowBackgroundColors
{
    return _usesAlternatingRowBackgroundColors;
}

- (void)setAlternatingRowBackgroundColors:(CPArray)alternatingRowBackgroundColors
{
    if ([_alternatingRowBackgroundColors isEqual:alternatingRowBackgroundColors])
        return;

    _alternatingRowBackgroundColors = alternatingRowBackgroundColors;

    [self setNeedsDisplay:YES];
}

- (CPArray)alternatingRowBackgroundColors
{
    return _alternatingRowBackgroundColors;
}

- (unsigned)selectionHighlightStyle
{
    return _selectionHighlightMask;
}

- (void)setSelectionHighlightStyle:(unsigned)aSelectionHighlightStyle
{
    _selectionHighlightMask = aSelectionHighlightStyle;

    if ([self selectionHighlightStyle] === CPTableViewSelectionHighlightStyleSourceList)
    {
        [self setSelectionHightlightColor:[CPColor selectionColorSourceView]];
        _destinationDragStyle = CPTableViewDraggingDestinationFeedbackStyleSourceList;
    }
    else
    {
        [self setSelectionHightlightColor:[CPColor selectionColor]];
        _destinationDragStyle = CPTableViewDraggingDestinationFeedbackStyleRegular;
    }
}

- (void)setSelectionHightlightColor:(CPColor)aColor
{
    _selectionHightlightColor = aColor;
}

- (CPColor)selectionHightlightColor
{
    return _selectionHightlightColor;
}

/*
    * - indicatorImageInTableColumn:
    * - setIndicatorImage:inTableColumn:
*/

- (void)setGridColor:(CPColor)aColor
{
    if (_gridColor === aColor)
        return;

    _gridColor = aColor;

    [self setNeedsDisplay:YES];
}

- (CPColor)gridColor
{
    return _gridColor;
}

- (void)setGridStyleMask:(unsigned)aGrideStyleMask
{
    if (_gridStyleMask === aGrideStyleMask)
        return;

    _gridStyleMask = aGrideStyleMask;

    [self setNeedsDisplay:YES];
}

- (unsigned)gridStyleMask
{
    return _gridStyleMask;
}

//Column Management

- (void)addTableColumn:(CPTableColumn)aTableColumn
{
    [_tableColumns addObject:aTableColumn];
    [aTableColumn setTableView:self];

    if (_dirtyTableColumnRangeIndex < 0)
        _dirtyTableColumnRangeIndex = NUMBER_OF_COLUMNS() - 1;
    else
        _dirtyTableColumnRangeIndex = MIN(NUMBER_OF_COLUMNS() - 1, _dirtyTableColumnRangeIndex);

    [self setNeedsLayout];
}

- (void)removeTableColumn:(CPTableColumn)aTableColumn
{
    if ([aTableColumn tableView] !== self)
        return;

    var index = [_tableColumns indexOfObjectIdenticalTo:aTableColumn];

    if (index === CPNotFound)
        return;

    [aTableColumn setTableView:nil];
    [_tableColumns removeObjectAtIndex:index];

    var tableColumnUID = [aTableColumn UID];

    if (_objectValues[tableColumnUID])
        _objectValues[tableColumnUID] = nil;

    if (_dirtyTableColumnRangeIndex < 0)
        _dirtyTableColumnRangeIndex = index;
    else
        _dirtyTableColumnRangeIndex = MIN(index, _dirtyTableColumnRangeIndex);

    [self setNeedsLayout];
}

- (void)moveColumn:(unsigned)fromIndex toColumn:(unsigned)toIndex
{
    fromIndex = +fromIndex;
    toIndex = +toIndex;

    if (fromIndex === toIndex)
        return;

    if (_dirtyTableColumnRangeIndex < 0)
        _dirtyTableColumnRangeIndex = MIN(fromIndex, toIndex);
    else
        _dirtyTableColumnRangeIndex = MIN(fromIndex, toIndex, _dirtyTableColumnRangeIndex);

    if (toIndex > fromIndex)
        --toIndex;

    var tableColumn = _tableColumns[fromIndex];

    [_tableColumns removeObjectAtIndex:fromIndex];
    [_tableColumns insertObject:tableColumn atIndex:toIndex];

    [self setNeedsLayout];
}

- (CPArray)tableColumns
{
    return _tableColumns;
}

- (CPInteger)columnWithIdentifier:(CPString)anIdentifier
{
    var index = 0,
        count = NUMBER_OF_COLUMNS();

    for (; index < count; ++index)
        if ([_tableColumns[index] identifier] === anIdentifier)
            return index;

    return CPNotFound;
}

- (CPTableColumn)tableColumnWithIdentifier:(CPString)anIdentifier
{
    var index = [self columnWithIdentifier:anIdentifier];

    if (index === CPNotFound)
        return nil;

    return _tableColumns[index];
}

//Selecting Columns and Rows
- (void)selectColumnIndexes:(CPIndexSet)columns byExtendingSelection:(BOOL)shouldExtendSelection
{
    // If we're out of range, just return
    if (([columns firstIndex] != CPNotFound && [columns firstIndex] < 0) || [columns lastIndex] >= [self numberOfColumns])
        return;

    // We deselect all rows when selecting columns.
    if ([_selectedRowIndexes count] > 0)
    {
        [self _updateHighlightWithOldRows:_selectedRowIndexes newRows:[CPIndexSet indexSet]];
        _selectedRowIndexes = [CPIndexSet indexSet];
    }

    var previousSelectedIndexes = [_selectedColumnIndexes copy];

    if (shouldExtendSelection)
        [_selectedColumnIndexes addIndexes:columns];
    else
        _selectedColumnIndexes = [columns copy];

    [self _updateHighlightWithOldColumns:previousSelectedIndexes newColumns:_selectedColumnIndexes];
    [_tableDrawView display]; // FIXME: should be setNeedsDisplayInRect:enclosing rect of new (de)selected columns
                              // but currently -drawRect: is not implemented here
    [_headerView setNeedsDisplay:YES];

    [self _noteSelectionDidChange];
}

- (void)selectRowIndexes:(CPIndexSet)rows byExtendingSelection:(BOOL)shouldExtendSelection
{
    if (([rows firstIndex] != CPNotFound && [rows firstIndex] < 0) || [rows lastIndex] >= [self numberOfRows])
        return;

    // We deselect all columns when selecting rows.
    if ([_selectedColumnIndexes count] > 0)
    {
        [self _updateHighlightWithOldColumns:_selectedColumnIndexes newColumns:[CPIndexSet indexSet]];
        _selectedColumnIndexes = [CPIndexSet indexSet];
        [_headerView setNeedsDisplay:YES];
    }

    var previousSelectedIndexes = [_selectedRowIndexes copy];

    if (shouldExtendSelection)
        [_selectedRowIndexes addIndexes:rows];
    else
        _selectedRowIndexes = [rows copy];

    [self _updateHighlightWithOldRows:previousSelectedIndexes newRows:_selectedRowIndexes];
    [_tableDrawView display]; // FIXME: should be setNeedsDisplayInRect:enclosing rect of new (de)selected rows
                              // but currently -drawRect: is not implemented here
    [self _noteSelectionDidChange];
}

- (void)_updateHighlightWithOldRows:(CPIndexSet)oldRows newRows:(CPIndexSet)newRows
{
    var firstExposedRow = [_exposedRows firstIndex],
        exposedLength = [_exposedRows lastIndex] - firstExposedRow + 1,
        deselectRows = [],
        selectRows = [],
        deselectRowIndexes = [oldRows copy],
        selectRowIndexes = [newRows copy];

    [deselectRowIndexes removeMatches:selectRowIndexes];
    [deselectRowIndexes getIndexes:deselectRows maxCount:-1 inIndexRange:CPMakeRange(firstExposedRow, exposedLength)];
    [selectRowIndexes getIndexes:selectRows maxCount:-1 inIndexRange:CPMakeRange(firstExposedRow, exposedLength)];

    for (var identifier in _dataViewsForTableColumns)
    {
        var dataViewsInTableColumn = _dataViewsForTableColumns[identifier];

        var count = deselectRows.length;
        while (count--)
        {
            var rowIndex = deselectRows[count];
            var view = dataViewsInTableColumn[rowIndex];
            [view unsetThemeState:CPThemeStateHighlighted];
        }

        count = selectRows.length;
        while (count--)
        {
            var rowIndex = selectRows[count];
            var view = dataViewsInTableColumn[rowIndex];
            [view setThemeState:CPThemeStateHighlighted];
        }
    }
}

- (void)_updateHighlightWithOldColumns:(CPIndexSet)oldColumns newColumns:(CPIndexSet)newColumns
{
    var firstExposedColumn = [_exposedColumns firstIndex],
        exposedLength = [_exposedColumns lastIndex] - firstExposedColumn  +1,
        deselectColumns  = [],
        selectColumns  = [],
        deselectColumnIndexes = [oldColumns copy],
        selectColumnIndexes = [newColumns copy];


    [deselectColumnIndexes removeMatches:selectColumnIndexes];
    [deselectColumnIndexes getIndexes:deselectColumns maxCount:-1 inIndexRange:CPMakeRange(firstExposedColumn, exposedLength)];
    [selectColumnIndexes getIndexes:selectColumns maxCount:-1 inIndexRange:CPMakeRange(firstExposedColumn, exposedLength)];

    var count = deselectColumns.length;
    while (count--)
    {
        var columnIndex = deselectColumns[count],
            identifier = [_tableColumns[columnIndex] UID],
            dataViewsInTableColumn = _dataViewsForTableColumns[identifier];

        [dataViewsInTableColumn makeObjectsPerformSelector:@selector(unsetThemeState:) withObject:CPThemeStateHighlighted];
        var headerView = [_tableColumns[columnIndex] headerView];
        [headerView unsetThemeState:CPThemeStateSelected];
    }

    count = selectColumns.length;
    while (count--)
    {
        var columnIndex = selectColumns[count],
            identifier = [_tableColumns[columnIndex] UID],
            dataViewsInTableColumn = _dataViewsForTableColumns[identifier];

        [dataViewsInTableColumn makeObjectsPerformSelector:@selector(setThemeState:) withObject:CPThemeStateHighlighted];
        var headerView = [_tableColumns[columnIndex] headerView];
        [headerView setThemeState:CPThemeStateSelected];
    }
}

- (CPIndexSet)selectedColumnIndexes
{
    return _selectedColumnIndexes;
}

- (CPIndexSet)selectedRowIndexes
{
    return _selectedRowIndexes;
}

- (void)deselectColumn:(CPInteger)aColumn
{
    [_selectedColumnIndexes removeIndex:aColumn];
    [self _noteSelectionDidChange];
}

- (void)deselectRow:(CPInteger)aRow
{
    [_selectedRowIndexes removeIndex:aRow];
    [self _noteSelectionDidChange];
}

- (CPInteger)numberOfSelectedColumns
{
    return [_selectedColumnIndexes count];
}

- (CPInteger)numberOfSelectedRows
{
    return [_selectedRowIndexes count];
}

/*
- (CPInteger)selectedColumn
    * - selectedRow
*/

- (BOOL)isColumnSelected:(CPInteger)aColumn
{
    return [_selectedColumnIndexes containsIndex:aColumn];
}

- (BOOL)isRowSelected:(CPInteger)aRow
{
    return [_selectedRowIndexes containsIndex:aRow];
}
/*
- (void)selectAll:
    * - deselectAll:
    * - allowsTypeSelect
    * - setAllowsTypeSelect:
*/
- (void)deselectAll
{
    [self selectRowIndexes:[CPIndexSet indexSet] byExtendingSelection:NO];
    [self selectColumnIndexes:[CPIndexSet indexSet] byExtendingSelection:NO];
}

//Table Dimensions

- (int)numberOfColumns
{
    return NUMBER_OF_COLUMNS();
}

/*
    Returns the number of rows in the receiver.
*/
- (int)numberOfRows
{
    if (!_dataSource)
        return 0;

    return [_dataSource numberOfRowsInTableView:self];
}

//Displaying Cell
/*
    * - preparedCellAtColumn:row:
*/
//Editing Cells
/*
    * - editColumn:row:withEvent:select:
    * - editedColumn
    * - editedRow
*/
//Setting Auxiliary Views
/*
    * - setHeaderView:
    * - headerView
    * - setCornerView:
    * - cornerView
*/

- (CPView)cornerView
{
    return _cornerView;
}

- (void)setCornerView:(CPView)aView
{
    if (_cornerView === aView)
        return;

    _cornerView = aView;

    var scrollView = [[self superview] superview];

    if ([scrollView isKindOfClass:[CPScrollView class]] && [scrollView documentView] === self)
        [scrollView _updateCornerAndHeaderView];
}

- (CPView)headerView
{
    return _headerView;
}

- (void)setHeaderView:(CPView)aHeaderView
{
    if (_headerView === aHeaderView)
        return;

    [_headerView setTableView:nil];

    _headerView = aHeaderView;

    if (_headerView)
    {
        [_headerView setTableView:self];
        [_headerView setFrameSize:_CGSizeMake(_CGRectGetWidth([self frame]), _CGRectGetHeight([_headerView frame]))];
    }

    var scrollView = [[self superview] superview];

    if ([scrollView isKindOfClass:[CPScrollView class]] && [scrollView documentView] === self)
        [scrollView _updateCornerAndHeaderView];
}

//Layout Support

// Complexity:
// O(Columns)
- (void)_recalculateTableColumnRanges
{
    if (_dirtyTableColumnRangeIndex < 0)
        return;

    var index = _dirtyTableColumnRangeIndex,
        count = NUMBER_OF_COLUMNS(),
        x = index === 0 ? 0.0 : CPMaxRange(_tableColumnRanges[index - 1]);

    for (; index < count; ++index)
    {
        var tableColumn = _tableColumns[index];

        if ([tableColumn isHidden])
            _tableColumnRanges[index] = CPMakeRange(x, 0.0);

        else
        {
            var width = [_tableColumns[index] width];

            _tableColumnRanges[index] = CPMakeRange(x, width);

            x += width;
        }
    }

    _tableColumnRanges.length = count;
    _dirtyTableColumnRangeIndex = CPNotFound;
}

// Complexity:
// O(1)
- (CGRect)rectOfColumn:(CPInteger)aColumnIndex
{
    aColumnIndex = +aColumnIndex;

    if (aColumnIndex < 0 || aColumnIndex >= NUMBER_OF_COLUMNS())
        return _CGRectMakeZero();

    UPDATE_COLUMN_RANGES_IF_NECESSARY();

    var range = _tableColumnRanges[aColumnIndex];

    return _CGRectMake(range.location, 0.0, range.length, CGRectGetHeight([self bounds]));
}

- (CGRect)rectOfRow:(CPInteger)aRowIndex
{
    if (NO)
        return NULL;

    // FIXME: WRONG: ASK TABLE COLUMN RANGE
    return _CGRectMake(0.0, (aRowIndex * (_rowHeight + _intercellSpacing.height)), _CGRectGetWidth([self bounds]), _rowHeight);
}

// Complexity:
// O(1)
- (CPRange)rowsInRect:(CGRect)aRect
{
    // If we have no rows, then we won't intersect anything.
    if (_numberOfRows <= 0)
        return CPMakeRange(0, 0);

    var bounds = [self bounds];

    // No rows if the rect doesn't even intersect us.
    if (!CGRectIntersectsRect(aRect, bounds))
        return CPMakeRange(0, 0);

    var firstRow = [self rowAtPoint:aRect.origin];

    // first row has to be undershot, because if not we wouldn't be intersecting.
    if (firstRow < 0)
        firstRow = 0;

    var lastRow = [self rowAtPoint:_CGPointMake(0.0, _CGRectGetMaxY(aRect))];

    // last row has to be overshot, because if not we wouldn't be intersecting.
    if (lastRow < 0)
        lastRow = _numberOfRows - 1;

    return CPMakeRange(firstRow, lastRow - firstRow + 1);
}

// Complexity:
// O(lg Columns) if table view contains no hidden columns
// O(Columns) if table view contains hidden columns
- (CPIndexSet)columnIndexesInRect:(CGRect)aRect
{
    var column = MAX(0, [self columnAtPoint:_CGPointMake(aRect.origin.x, 0.0)]),
        lastColumn = [self columnAtPoint:_CGPointMake(_CGRectGetMaxX(aRect), 0.0)];

    if (lastColumn === CPNotFound)
        lastColumn = NUMBER_OF_COLUMNS() - 1;

    // Don't bother doing the expensive removal of hidden indexes if we have no hidden columns.
    if (_numberOfHiddenColumns <= 0)
        return [CPIndexSet indexSetWithIndexesInRange:CPMakeRange(column, lastColumn - column + 1)];

    //
    var indexSet = [CPIndexSet indexSet];

    for (; column <= lastColumn; ++column)
    {
        var tableColumn = _tableColumns[column];

        if (![tableColumn isHidden])
            [indexSet addIndex:column];
    }

    return indexSet;
}

// Complexity:
// O(lg Columns) if table view contains now hidden columns
// O(Columns) if table view contains hidden columns
- (CPInteger)columnAtPoint:(CGPoint)aPoint
{
    var bounds = [self bounds];

    if (!_CGRectContainsPoint(bounds, aPoint))
        return CPNotFound;

    UPDATE_COLUMN_RANGES_IF_NECESSARY();

    var x = aPoint.x,
        low = 0,
        high = _tableColumnRanges.length - 1;

    while (low <= high)
    {
        var middle = FLOOR(low + (high - low) / 2),
            range = _tableColumnRanges[middle];

        if (x < range.location)
            high = middle - 1;

        else if (x >= CPMaxRange(range))
            low = middle + 1;

        else
        {
            var numberOfColumns = _tableColumnRanges.length;

            while (middle < numberOfColumns && [_tableColumns[middle] isHidden])
                ++middle;

            if (middle < numberOfColumns)
                return middle;

            return CPNotFound;
        }
   }

   return CPNotFound;
}

- (CPInteger)rowAtPoint:(CGPoint)aPoint
{
    var y = aPoint.y;

    var row = FLOOR(y / (_rowHeight + _intercellSpacing.height));

    if (row >= _numberOfRows)
        return -1;

    return row;
}

- (CGRect)frameOfDataViewAtColumn:(CPInteger)aColumn row:(CPInteger)aRow
{
    UPDATE_COLUMN_RANGES_IF_NECESSARY();

    var tableColumnRange = _tableColumnRanges[aColumn],
        rectOfRow = [self rectOfRow:aRow];

    return _CGRectMake(tableColumnRange.location, _CGRectGetMinY(rectOfRow), tableColumnRange.length, _CGRectGetHeight(rectOfRow));
}

- (void)resizeWithOldSuperviewSize:(CGSize)aSize
{
    [super resizeWithOldSuperviewSize:aSize];

    var mask = _columnAutoResizingStyle;

    if(mask === CPTableViewUniformColumnAutoresizingStyle)
    {
        // FIX ME: needs to respect proportion of the the columns set width...
        // this can also get slow when there are many rows
        // do this by getting the width of the new size and subtracting it from the width of the old size dividing the difference by the number of visible rows.
        // loop trough the rows one by one adding the quotient to each row be sure to check for min/max widths when doing it.

        var superview = [self superview];

        if (!superview)
            return;

        var superviewSize = [superview bounds].size;

        UPDATE_COLUMN_RANGES_IF_NECESSARY();

        var count = NUMBER_OF_COLUMNS();

        var visColumns = [[CPArray alloc] init];

        for(var i=0; i < count; i++)
        {
            if(![_tableColumns[i] isHidden])
                [visColumns addObject:i];
        }

        count = [visColumns count];

        //if there are rows
        if (count > 0)
        {
            //get total width // don't let it be smaller than 15
            var newWidth = MAX(15.0, superviewSize.width / count);

            //loop through all the rows again
            for(var i = 0; i < count; i++)
            {
                var columnToResize = _tableColumns[visColumns[i]];
                var newWidth = MAX([columnToResize minWidth], superviewSize.width / count);
                newWidth = (newWidth > [columnToResize maxWidth]) ? [columnToResize maxWidth] : newWidth;

                [columnToResize setWidth:FLOOR(newWidth)];
            }
        }

        [self setNeedsLayout];
    }

    if(mask === CPTableViewLastColumnOnlyAutoresizingStyle)
    {
        [self sizeLastColumnToFit];
    }

    if(mask === CPTableViewFirstColumnOnlyAutoresizingStyle)
    {
        var superview = [self superview];

        if (!superview)
            return;

        var superviewSize = [superview bounds].size;

        UPDATE_COLUMN_RANGES_IF_NECESSARY();

        var count = NUMBER_OF_COLUMNS();

        var visColumns = [[CPArray alloc] init];
        var totalWidth = 0;

        for(var i=0; i < count; i++)
        {
            if(![_tableColumns[i] isHidden])
            {
                [visColumns addObject:i];
                totalWidth += [_tableColumns[i] width];
            }
        }

        count = [visColumns count];

        //if there are rows
        if (count > 0)
        {
            var columnToResize = _tableColumns[visColumns[0]];
            var newWidth = superviewSize.width - totalWidth;// - [columnToResize width];
            newWidth += [columnToResize width];
            newWidth = (newWidth < [columnToResize minWidth]) ? [columnToResize minWidth] : newWidth;
            newWidth = (newWidth > [columnToResize maxWidth]) ? [columnToResize maxWidth] : newWidth;

            [columnToResize setWidth:FLOOR(newWidth)];
        }

        [self setNeedsLayout];
    }

}

- (void)setColumnAutoresizingStyle:(unsigned)style
{
    //FIX ME: CPTableViewSequentialColumnAutoresizingStyle and CPTableViewReverseSequentialColumnAutoresizingStyle are not yet implemented
    _columnAutoResizingStyle = style;
}

- (unsigned)columnAutoresizingStyle
{
    return _columnAutoResizingStyle;
}

- (void)sizeLastColumnToFit
{
    var superview = [self superview];

    if (!superview)
        return;

    var superviewSize = [superview bounds].size;

    UPDATE_COLUMN_RANGES_IF_NECESSARY();

    var count = NUMBER_OF_COLUMNS();

    //decrement the counter until we get to the last row that's not hidden
    while (count-- && [_tableColumns[count] isHidden]) ;

    //if the last row exists
    if (count >= 0)
    {
        var columnToResize = _tableColumns[count];
        var newSize = MAX(0.0, superviewSize.width - CGRectGetMinX([self rectOfColumn:count]));

        if (newSize > 0)
        {
            newSize = (newSize < [columnToResize minWidth]) ? [columnToResize minWidth] : newSize;
            newSize = (newSize > [columnToResize maxWidth]) ? [columnToResize maxWidth] : newSize;
            [columnToResize setWidth:newSize];
        }
    }

    [self setNeedsLayout];
}

- (void)noteNumberOfRowsChanged
{
    _numberOfRows = [_dataSource numberOfRowsInTableView:self];

    [self tile];
}

- (void)tile
{
    UPDATE_COLUMN_RANGES_IF_NECESSARY();

    // FIXME: variable row heights.
    var width = _tableColumnRanges.length > 0 ? CPMaxRange([_tableColumnRanges lastObject]) : 0.0,
        height = (_rowHeight + _intercellSpacing.height) * _numberOfRows,
        superview = [self superview];

    if ([superview isKindOfClass:[CPClipView class]])
    {
        var superviewSize = [superview bounds].size;

        width = MAX(superviewSize.width, width);
        height = MAX(superviewSize.height, height);
    }

    [self setFrameSize:_CGSizeMake(width, height)];

    [self setNeedsLayout];
    [self setNeedsDisplay:YES];
}

/*
    * - tile
    * - sizeToFit
    * - noteHeightOfRowsWithIndexesChanged:
*/
//Scrolling
/*
    * - scrollRowToVisible:
    * - scrollColumnToVisible:
*/

- (void)scrollRowToVisible:(int)rowIndex
{
    [self scrollRectToVisible:[self rectOfRow:rowIndex]];
}

- (void)scrollColumnToVisible:(int)columnIndex
{
    [self scrollRectToVisible:[self rectOfColumn:columnIndex]];
    /*FIX ME: tableview header isn't rendered until you click the horizontal scroller (or scroll)*/
}

//Persistence
/*
    * - autosaveName
    * - autosaveTableColumns
    * - setAutosaveName:
    * - setAutosaveTableColumns:
*/

//Setting the Delegate:(id)aDelegate

- (void)setDelegate:(id)aDelegate
{
    if (_delegate === aDelegate)
        return;

    var defaultCenter = [CPNotificationCenter defaultCenter];

    if (_delegate)
    {
        if ([_delegate respondsToSelector:@selector(tableViewColumnDidMove:)])
            [defaultCenter
                removeObserver:_delegate
                          name:CPTableViewColumnDidMoveNotification
                        object:self];

        if ([_delegate respondsToSelector:@selector(tableViewColumnDidResize:)])
            [defaultCenter
                removeObserver:_delegate
                          name:CPTableViewColumnDidResizeNotification
                        object:self];

        if ([_delegate respondsToSelector:@selector(tableViewSelectionDidChange:)])
            [defaultCenter
                removeObserver:_delegate
                          name:CPTableViewSelectionDidChangeNotification
                        object:self];

        if ([_delegate respondsToSelector:@selector(tableViewSelectionIsChanging:)])
            [defaultCenter
                removeObserver:_delegate
                          name:CPTableViewSelectionIsChangingNotification
                        object:self];
    }

    _delegate = aDelegate;
    _implementedDelegateMethods = 0;

    if ([_delegate respondsToSelector:@selector(selectionShouldChangeInTableView:)])
        _implementedDelegateMethods |= CPTableViewDelegate_selectionShouldChangeInTableView_;

    if ([_delegate respondsToSelector:@selector(tableView:dataViewForTableColumn:row:)])
        _implementedDelegateMethods |= CPTableViewDelegate_tableView_dataViewForTableColumn_row_;

    if ([_delegate respondsToSelector:@selector(tableView:didClickTableColumn:)])
        _implementedDelegateMethods |= CPTableViewDelegate_tableView_didClickTableColumn_;

    if ([_delegate respondsToSelector:@selector(tableView:didDragTableColumn:)])
        _implementedDelegateMethods |= CPTableViewDelegate_tableView_didDragTableColumn_;

    if ([_delegate respondsToSelector:@selector(tableView:heightOfRow:)])
        _implementedDelegateMethods |= CPTableViewDelegate_tableView_heightOfRow_;

    if ([_delegate respondsToSelector:@selector(tableView:isGroupRow:)])
        _implementedDelegateMethods |= CPTableViewDelegate_tableView_isGroupRow_;

    if ([_delegate respondsToSelector:@selector(tableView:mouseDownInHeaderOfTableColumn:)])
        _implementedDelegateMethods |= CPTableViewDelegate_tableView_mouseDownInHeaderOfTableColumn_;

    if ([_delegate respondsToSelector:@selector(tableView:nextTypeSelectMatchFromRow:toRow:forString:)])
        _implementedDelegateMethods |= CPTableViewDelegate_tableView_nextTypeSelectMatchFromRow_toRow_forString_;

    if ([_delegate respondsToSelector:@selector(tableView:selectionIndexesForProposedSelection:)])
        _implementedDelegateMethods |= CPTableViewDelegate_tableView_selectionIndexesForProposedSelection_;

    if ([_delegate respondsToSelector:@selector(tableView:shouldEditTableColumn:row:)])
        _implementedDelegateMethods |= CPTableViewDelegate_tableView_shouldEditTableColumn_row_;

    if ([_delegate respondsToSelector:@selector(tableView:shouldSelectRow:)])
        _implementedDelegateMethods |= CPTableViewDelegate_tableView_shouldSelectRow_;

    if ([_delegate respondsToSelector:@selector(tableView:shouldSelectTableColumn:)])
        _implementedDelegateMethods |= CPTableViewDelegate_tableView_shouldSelectTableColumn_;

    if ([_delegate respondsToSelector:@selector(tableView:shouldShowViewExpansionForTableColumn:row:)])
        _implementedDelegateMethods |= CPTableViewDelegate_tableView_shouldShowViewExpansionForTableColumn_row_;

    if ([_delegate respondsToSelector:@selector(tableView:shouldTrackView:forTableColumn:row:)])
        _implementedDelegateMethods |= CPTableViewDelegate_tableView_shouldTrackView_forTableColumn_row_;

    if ([_delegate respondsToSelector:@selector(tableView:shouldTypeSelectForEvent:withCurrentSearchString:)])
        _implementedDelegateMethods |= CPTableViewDelegate_tableView_shouldTypeSelectForEvent_withCurrentSearchString_;

    if ([_delegate respondsToSelector:@selector(tableView:toolTipForView:rect:tableColumn:row:mouseLocation:)])
        _implementedDelegateMethods |= CPTableViewDelegate_tableView_toolTipForView_rect_tableColumn_row_mouseLocation_;

    if ([_delegate respondsToSelector:@selector(tableView:typeSelectStringForTableColumn:row:)])
        _implementedDelegateMethods |= CPTableViewDelegate_tableView_typeSelectStringForTableColumn_row_;

    if ([_delegate respondsToSelector:@selector(tableView:willDisplayView:forTableColumn:row:)])
        _implementedDelegateMethods |= CPTableViewDelegate_tableView_willDisplayView_forTableColumn_row_;

    if ([_delegate respondsToSelector:@selector(tableViewColumnDidMove:)])
        [defaultCenter
            addObserver:_delegate
            selector:@selector(tableViewColumnDidMove:)
            name:CPTableViewColumnDidMoveNotification
            object:self];

    if ([_delegate respondsToSelector:@selector(tableViewColumnDidResize:)])
        [defaultCenter
            addObserver:_delegate
            selector:@selector(tableViewColumnDidResize:)
            name:CPTableViewColumnDidResizeNotification
            object:self];

    if ([_delegate respondsToSelector:@selector(tableViewSelectionDidChange:)])
        [defaultCenter
            addObserver:_delegate
            selector:@selector(tableViewSelectionDidChange:)
            name:CPTableViewSelectionDidChangeNotification
            object:self];

    if ([_delegate respondsToSelector:@selector(tableViewSelectionIsChanging:)])
        [defaultCenter
            addObserver:_delegate
            selector:@selector(tableViewSelectionIsChanging:)
            name:CPTableViewSelectionIsChangingNotification
            object:self];
}

- (id)delegate
{
    return _delegate;
}

//Highlightable Column Headers
/*
- (CPTableColumn)highlightedTableColumn
{

}

    * - setHighlightedTableColumn:
*/
//Dragging
/*
    * - dragImageForRowsWithIndexes:tableColumns:event:offset:
    * - canDragRowsWithIndexes:atPoint:
    * - setDraggingSourceOperationMask:forLocal:
    * - setDropRow:dropOperation:
    * - setVerticalMotionCanBeginDrag:
    * - verticalMotionCanBeginDrag
*/
- (BOOL)canDragRowsWithIndexes:(CPIndexSet)rowIndexes atPoint:(CGPoint)mouseDownPoint
{
    return YES;
}

- (CPImage)dragImageForRowsWithIndexes:(CPIndexSet)dragRows 
                          tableColumns:(CPArray)theTableColumns 
                                 event:(CPEvent)dragEvent 
                                offset:(CPPointPointer)dragImageOffset
{
    return [[CPImage alloc] initWithContentsOfFile:@"Frameworks/AppKit/Resources/GenericFile.png" size:CGSizeMake(32,32)];
}

- (CPView)dragViewForRowsWithIndexes:(CPIndexSet)theDraggedRows 
                        tableColumns:(CPArray)theTableColumns 
                               event:(CPEvent)theDragEvent 
                              offset:(CPPoint)dragViewOffset
{
    var size = [self bounds].size,
        view = [[CPView alloc] initWithFrame:CPMakeRect(dragViewOffset.x, dragViewOffset.y, size.width, size.height)];
        
    [view setBackgroundColor:[CPColor clearColor]];
    [view setAlphaValue:0.7];
    
    // We have to fetch all the data views for the selected rows and columns
    // After that we can copy these add them to a transparent drag view and use that drag view 
    // to make it appear we are dragging images of those rows (as you would do in regular Cocoa)
    var firstExposedColumn = [_exposedColumns firstIndex],
        exposedLength = [_exposedColumns lastIndex] - firstExposedColumn + 1,
        columns = [];
        
    [_exposedColumns getIndexes:columns maxCount:-1 inIndexRange:CPMakeRange(firstExposedColumn, exposedLength)];
    
    var columnIndex = [columns count],
        draggedDataViews = [],
        dragViewHeight = 0.0;
        
    while (columnIndex--) {
        var column = [_tableColumns objectAtIndex:columnIndex],
            yOffset = 0,
            rowIndex = CPNotFound;
        
        while ((rowIndex = [_selectedRowIndexes indexGreaterThanIndex:rowIndex]) !== CPNotFound)
        {
            var dataView = [self _newDataViewForRow:rowIndex tableColumn:column];
            
            [dataView setBackgroundColor:[CPColor clearColor]];
            [dataView setFrame:[self frameOfDataViewAtColumn:columnIndex row:rowIndex]];
            [dataView setObjectValue:[self _objectValueForTableColumn:column row:rowIndex]];
            
            [view addSubview:dataView];
        }
    }
    
    return view;
}

- (CPImage)dragViewForRowsWithIndexes:(CPIndexSet)dragRows tableColumns:(CPArray)theTableColumns event:(CPEvent)dragEvent offset:(CPPointPointer)dragImageOffset
{
    var draggedRowsArray = [],
        colCount = [theTableColumns count],
        rowsCount = [dragRows count],
        firstRowIndex = [dragRows firstIndex],
        rowIndexesLength = [dragRows lastIndex] - firstRowIndex + 1,
        
        firstRowRect = [self rectOfRow:firstRowIndex],
        exposedMinX = CGRectGetMinX([self exposedClipRect]),
        dragViewWidth = CGRectGetWidth([self exposedClipRect]),
        dragViewHeight = rowIndexesLength * _rowHeight,
        
        location = [self convertPoint:[dragEvent locationInWindow] fromView:nil];
        
    dragImageOffset.x = exposedMinX + CGRectGetMinX(firstRowRect) - location.x + dragViewWidth/2;
    dragImageOffset.y = CGRectGetMinY(firstRowRect) - location.y + dragViewHeight/2;
    
    var draggedView = [[CPView alloc] initWithFrame:CGRectMake(0, 0, dragViewWidth, dragViewHeight)];

    [dragRows getIndexes:draggedRowsArray maxCount:-1 inIndexRange:CPMakeRange(firstRowIndex, rowIndexesLength)];
    
    // calculate the dragImageOffset : we want the ghost row to be where the real row is.    

    for (var i = 0; i < rowsCount ; i++)
    {
        var rowIndex = draggedRowsArray[i];
        var dataViewOriginY = (rowIndex - firstRowIndex) * [self rowHeight];
        for (var c = 0; c < colCount; c++)
        {
            var column = [theTableColumns objectAtIndex:c],
                tableColumnUID = [column UID],
                dataView = _dataViewsForTableColumns[tableColumnUID][rowIndex];
            
            var frame = [dataView frame];
            frame.origin.y = dataViewOriginY;
            frame.origin.x -= exposedMinX;
            
            // Mega hack: The default CPView impl. doesn't implement -copy so we copy the innerHTML
            // It ok because it's a temporary view and we won't have to interact with it later ...
            // ... except we want the text to be normal when it's a selected row (unset the highlighted theme state)
            // and that does'nt work.
            // Possible fix: only for default dataviews (CPTextField), we can implement -copy and unset the state
            var html = dataView._DOMElement.innerHTML;
            var dataViewCopy = [[CPView alloc] initWithFrame:frame];
            dataViewCopy._DOMElement.innerHTML = html;
            
            // This works (don't know how ?!). Until we fix the previous bug, we can stay with a white transparent bg 
            // so at least we have a visible feedback of the dragged row. Maybe less opaque ...
            [dataViewCopy setBackgroundColor:[CPColor colorWithWhite:1 alpha:0.7]];
            
            [draggedView addSubview:dataViewCopy];
        }    
    }
    
    return draggedView;
}

- (void)setDraggingSourceOperationMask:(CPDragOperation)mask forLocal:(BOOL)isLocal
{
    //ignoral local for the time being since only one capp app can run at a time...
    _dragOperationDefaultMask = mask;
}

/*
    this should be called inside tableView:validateDrop:... method
    either drop on or above,
    specify the row as -1 to select the whole table for drop on
*/
- (void)setDropRow:(CPInteger)row dropOperation:(CPTableViewDropOperation)operation
{
    if(row < 0 && operation === CPTableViewDropAbove)
        row = 0;

    if(row >= [self numberOfRows] && operation === CPTableViewDropOn)
        [[CPException exceptionWithName:@"Error" reason:@"Attempt to set dropRow="+ row +", dropOperation=CPTableViewDropOn when [0 - "+ [self numberOfRows] +"] is valid range of rows." userInfo:nil] raise];

    _retargetedDropRow = row;
    _retargetedDropOperation = operation;
}

/*
    can be:
    None
    Regular
    Source List

    FIX ME: this should vary up the highlight color, currently nothing is being done with it
*/
- (void)setDraggingDestinationFeedbackStyle:(CPTableViewDraggingDestinationFeedbackStyle)aStyle
{
    _destinationDragStyle = aStyle;
}

- (CPTableViewDraggingDestinationFeedbackStyle)draggingDestinationFeedbackStyle
{
    return _destinationDragStyle;
}

- (void)setVerticalMotionCanBeginDrag:(BOOL)aFlag
{
    _verticalMotionCanDrag = aFlag;
}

- (BOOL)verticalMotionCanBeginDrag
{
    return _verticalMotionCanDrag;
}



//Sorting
/*
    * - setSortDescriptors:
    * - sortDescriptors
*/

//Text Delegate Methods
/*
    * - textShouldBeginEditing:
    * - textDidBeginEditing:
    * - textDidChange:
    * - textShouldEndEditing:
    * - textDidEndEditing:
*/

- (id)_objectValueForTableColumn:(CPTableColumn)aTableColumn row:(CPInteger)aRowIndex
{
    CPLog.debug(@"_objectValueForTableColumn:%@ row: %@", aTableColumn, aRowIndex);
    var tableColumnUID = [aTableColumn UID],
        tableColumnObjectValues = _objectValues[tableColumnUID];

    if (!tableColumnObjectValues)
    {
        tableColumnObjectValues = [];
        _objectValues[tableColumnUID] = tableColumnObjectValues;
    }

    var objectValue = tableColumnObjectValues[aRowIndex];

    if (objectValue === undefined)
    {
        objectValue = [_dataSource tableView:self objectValueForTableColumn:aTableColumn row:aRowIndex];
        tableColumnObjectValues[aRowIndex] = objectValue;
    }

    CPLog.debug(@"return %@", objectValue);
    return objectValue;
}

- (CGRect)_exposedRect
{
    var superview = [self superview];

    if (![superview isKindOfClass:[CPClipView class]])
        return [self bounds];

    return [self convertRect:CGRectIntersection([superview bounds], [self frame]) fromView:superview];
}

- (void)load
{
//    if (!window.blah)
//        return window.setTimeout(function() { window.blah = true; [self load]; window.blah = false}, 0.0);

 //   if (window.console && window.console.profile)
 //       console.profile("cell-load");

    if (_reloadAllRows)
    {
        [self _unloadDataViewsInRows:_exposedRows columns:_exposedColumns];

        _exposedRows = [CPIndexSet indexSet];
        _exposedColumns = [CPIndexSet indexSet];

        _reloadAllRows = NO;
    }

    var exposedRect = [self _exposedRect],
        exposedRows = [CPIndexSet indexSetWithIndexesInRange:[self rowsInRect:exposedRect]],
        exposedColumns = [self columnIndexesInRect:exposedRect],
        obscuredRows = [_exposedRows copy],
        obscuredColumns = [_exposedColumns copy];

    [obscuredRows removeIndexes:exposedRows];
    [obscuredColumns removeIndexes:exposedColumns];

    var newlyExposedRows = [exposedRows copy],
        newlyExposedColumns = [exposedColumns copy];

    [newlyExposedRows removeIndexes:_exposedRows];
    [newlyExposedColumns removeIndexes:_exposedColumns];

    var previouslyExposedRows = [exposedRows copy],
        previouslyExposedColumns = [exposedColumns copy];

    [previouslyExposedRows removeIndexes:newlyExposedRows];
    [previouslyExposedColumns removeIndexes:newlyExposedColumns];

//    console.log("will remove:" + '\n\n' +
//        previouslyExposedRows + "\n" + obscuredColumns + "\n\n" +
//        obscuredRows + "\n" + previouslyExposedColumns + "\n\n" +
//        obscuredRows + "\n" + obscuredColumns);
    [self _unloadDataViewsInRows:previouslyExposedRows columns:obscuredColumns];
    [self _unloadDataViewsInRows:obscuredRows columns:previouslyExposedColumns];
    [self _unloadDataViewsInRows:obscuredRows columns:obscuredColumns];

    [self _loadDataViewsInRows:previouslyExposedRows columns:newlyExposedColumns];
    [self _loadDataViewsInRows:newlyExposedRows columns:previouslyExposedColumns];
    [self _loadDataViewsInRows:newlyExposedRows columns:newlyExposedColumns];

//    console.log("newly exposed rows: " + newlyExposedRows + "\nnewly exposed columns: " + newlyExposedColumns);
    _exposedRows = exposedRows;
    _exposedColumns = exposedColumns;

    [_tableDrawView setFrame:exposedRect];

//    [_tableDrawView setBounds:exposedRect];
    [_tableDrawView display];

    // Now clear all the leftovers
    // FIXME: this could be faster!
    for (identifier in _cachedDataViews)
    {
        var dataViews = _cachedDataViews[identifier],
            count = dataViews.length;

        while (count--)
            [dataViews[count] removeFromSuperview];
    }

  //  if (window.console && window.console.profile)
//        console.profileEnd("cell-load");
}

- (void)_unloadDataViewsInRows:(CPIndexSet)rows columns:(CPIndexSet)columns
{
    if (![rows count] || ![columns count])
        return;

    var rowArray = [],
        columnArray = [];

    [rows getIndexes:rowArray maxCount:-1 inIndexRange:nil];
    [columns getIndexes:columnArray maxCount:-1 inIndexRange:nil];

    var columnIndex = 0,
        columnsCount = columnArray.length;

    for (; columnIndex < columnsCount; ++columnIndex)
    {
        var column = columnArray[columnIndex],
            tableColumn = _tableColumns[column],
            tableColumnUID = [tableColumn UID];

        var rowIndex = 0,
            rowsCount = rowArray.length;

        for (; rowIndex < rowsCount; ++rowIndex)
        {
            var row = rowArray[rowIndex],
                dataView = _dataViewsForTableColumns[tableColumnUID][row];

            _dataViewsForTableColumns[tableColumnUID][row] = nil;

            [self _enqueueReusableDataView:dataView];
        }
    }
}

- (void)_loadDataViewsInRows:(CPIndexSet)rows columns:(CPIndexSet)columns
{
    if (![rows count] || ![columns count])
        return;

    var rowArray = [],
        rowRects = [],
        columnArray = [];

    [rows getIndexes:rowArray maxCount:-1 inIndexRange:nil];
    [columns getIndexes:columnArray maxCount:-1 inIndexRange:nil];

    UPDATE_COLUMN_RANGES_IF_NECESSARY();

    var columnIndex = 0,
        columnsCount = columnArray.length;

    for (; columnIndex < columnsCount; ++columnIndex)
    {
        var column = columnArray[columnIndex],
            tableColumn = _tableColumns[column],
            tableColumnUID = [tableColumn UID];

        if (!_dataViewsForTableColumns[tableColumnUID])
            _dataViewsForTableColumns[tableColumnUID] = [];

        var rowIndex = 0,
            rowsCount = rowArray.length;

        var isColumnSelected = [_selectedColumnIndexes containsIndex:column];
        for (; rowIndex < rowsCount; ++rowIndex)
        {
            var row = rowArray[rowIndex],
                dataView = [self _newDataViewForRow:row tableColumn:tableColumn],
                isTextField = [dataView isKindOfClass:[CPTextField class]];

            [dataView setFrame:[self frameOfDataViewAtColumn:column row:row]];
            [dataView setObjectValue:[self _objectValueForTableColumn:tableColumn row:row]];

            if (isColumnSelected || [self isRowSelected:row])
                [dataView setThemeState:CPThemeStateHighlighted];
            else
                [dataView unsetThemeState:CPThemeStateHighlighted];

            if (_implementedDelegateMethods & CPTableViewDelegate_tableView_willDisplayView_forTableColumn_row_)
                [[self delegate] tableView:self willDisplayView:dataView forTableColumn:tableColumn row:row];

            if ([dataView superview] !== self)
                [self addSubview:dataView];

            _dataViewsForTableColumns[tableColumnUID][row] = dataView;

            if (_editingCellIndex && _editingCellIndex.x === column && _editingCellIndex.y === row) {
                _editingCellIndex = undefined;

                if (isTextField) {
                    [dataView setEditable:YES];
                    [dataView setSendsActionOnEndEditing:YES];
                    [dataView setSelectable:YES];
                    [dataView selectText:nil]; // Doesn't seem to actually work (yet?).
                }
                [dataView setTarget:self];
                [dataView setAction:@selector(_commitDataViewObjectValue:)];
                dataView.tableViewEditedColumnObj = tableColumn;
                dataView.tableViewEditedRowIndex = row;
            } else if (isTextField) {
                [dataView setEditable:NO];
                [dataView setSelectable:NO];
            }
        }
    }
}

- (void)_commitDataViewObjectValue:(CPTextView)sender
{
    [_dataSource tableView:self
        setObjectValue:[sender objectValue]
        forTableColumn:sender.tableViewEditedColumnObj
        row:sender.tableViewEditedRowIndex];
}

- (CPView)_newDataViewForRow:(CPInteger)aRow tableColumn:(CPTableColumn)aTableColumn
{
    return [aTableColumn _newDataViewForRow:aRow];
}

- (void)_enqueueReusableDataView:(CPView)aDataView
{
    // FIXME: yuck!
    var identifier = aDataView.identifier;

    if (!_cachedDataViews[identifier])
        _cachedDataViews[identifier] = [aDataView];
    else
        _cachedDataViews[identifier].push(aDataView);
}

- (void)setFrameSize:(CGSize)aSize
{
    [super setFrameSize:aSize];

    if (_headerView)
        [_headerView setFrameSize:_CGSizeMake(_CGRectGetWidth([self frame]), _CGRectGetHeight([_headerView frame]))];
}

- (CGRect)exposedClipRect
{
    var superview = [self superview];

    if (![superview isKindOfClass:[CPClipView class]])
        return [self bounds];

    return [self convertRect:CGRectIntersection([superview bounds], [self frame]) fromView:superview];
}

- (void)_drawRect:(CGRect)aRect
{
    var exposedRect = [self _exposedRect];

    [self drawBackgroundInClipRect:exposedRect];
    [self drawGridInClipRect:exposedRect];
    [self highlightSelectionInClipRect:exposedRect];
}

- (void)drawRect:(CGRect)aRect
{
    [_tableDrawView display];
}

- (void)drawBackgroundInClipRect:(CGRect)aRect
{
    if (![self usesAlternatingRowBackgroundColors])
        return;

    var rowColors = [self alternatingRowBackgroundColors],
        colorCount = [rowColors count];

    if (colorCount === 0)
        return;

    var context = [[CPGraphicsContext currentContext] graphicsPort];

    if (colorCount === 1)
    {
        CGContextSetFillColor(context, rowColors[0]);
        CGContextFillRect(context, aRect);

        return;
    }
    // CGContextFillRect(context, CGRectIntersection(aRect, fillRect));
    // console.profile("row-paint");
    var exposedRows = [self rowsInRect:aRect],
        firstRow = exposedRows.location,
        lastRow = CPMaxRange(exposedRows) - 1,
        colorIndex = MIN(exposedRows.length, colorCount),
        heightFilled = 0.0;

    while (colorIndex--)
    {
        var row = firstRow % colorCount + firstRow + colorIndex,
            fillRect = nil;

        CGContextBeginPath(context);

        for (; row <= lastRow; row += colorCount)
            CGContextAddRect(context, CGRectIntersection(aRect, fillRect = [self rectOfRow:row]));

        if (row - colorCount === lastRow)
            heightFilled = _CGRectGetMaxY(fillRect);

        CGContextClosePath(context);

        CGContextSetFillColor(context, rowColors[colorIndex]);
        CGContextFillPath(context);
    }
    // console.profileEnd("row-paint");

    var totalHeight = _CGRectGetMaxY(aRect);

    if (heightFilled >= totalHeight || _rowHeight <= 0.0)
        return;

    var rowHeight = _rowHeight + _intercellSpacing.height,
        fillRect = _CGRectMake(_CGRectGetMinX(aRect), _CGRectGetMinY(aRect) + heightFilled, _CGRectGetWidth(aRect), rowHeight);

    for (row = lastRow + 1; heightFilled < totalHeight; ++row)
    {
        CGContextSetFillColor(context, rowColors[row % colorCount]);
        CGContextFillRect(context, fillRect);

        heightFilled += rowHeight;
        fillRect.origin.y += rowHeight;
    }
}

- (void)drawGridInClipRect:(CGRect)aRect
{
    var context = [[CPGraphicsContext currentContext] graphicsPort],
        gridStyleMask = [self gridStyleMask];

    if (!(gridStyleMask & (CPTableViewSolidHorizontalGridLineMask | CPTableViewSolidVerticalGridLineMask)))
        return;

    CGContextBeginPath(context);

    if (gridStyleMask & CPTableViewSolidHorizontalGridLineMask)
    {
        var exposedRows = [self rowsInRect:aRect];
            row = exposedRows.location,
            lastRow = CPMaxRange(exposedRows) - 1,
            rowY = 0.0,
            minX = _CGRectGetMinX(aRect),
            maxX = _CGRectGetMaxX(aRect);

        for (; row <= lastRow; ++row)
        {
            // grab each row rect and add the top and bottom lines
            var rowRect = [self rectOfRow:row],
                rowY = _CGRectGetMaxY(rowRect) - 0.5;

            CGContextMoveToPoint(context, minX, rowY);
            CGContextAddLineToPoint(context, maxX, rowY);
        }

        if (_rowHeight > 0.0)
        {
            var rowHeight = _rowHeight + _intercellSpacing.height,
                totalHeight = _CGRectGetMaxY(aRect);

            while (rowY < totalHeight)
            {
                rowY += rowHeight;

                CGContextMoveToPoint(context, minX, rowY);
                CGContextAddLineToPoint(context, maxX, rowY);
            }
        }
    }

    if (gridStyleMask & CPTableViewSolidVerticalGridLineMask)
    {
        var exposedColumnIndexes = [self columnIndexesInRect:aRect],
            columnsArray = [];

        [exposedColumnIndexes getIndexes:columnsArray maxCount:-1 inIndexRange:nil];

        var columnArrayIndex = 0,
            columnArrayCount = columnsArray.length,
            minY = _CGRectGetMinY(aRect),
            maxY = _CGRectGetMaxY(aRect);


        for (; columnArrayIndex < columnArrayCount; ++columnArrayIndex)
        {
            var columnRect = [self rectOfColumn:columnsArray[columnArrayIndex]],
                columnX = _CGRectGetMaxX(columnRect) + 0.5;

            CGContextMoveToPoint(context, columnX, minY);
            CGContextAddLineToPoint(context, columnX, maxY);
        }
    }

    CGContextClosePath(context);
    CGContextSetStrokeColor(context, _gridColor);
    CGContextStrokePath(context);
}


- (void)highlightSelectionInClipRect:(CGRect)aRect
{
    // FIXME: This color thingy is terrible probably.
    if ([self selectionHighlightStyle] === CPTableViewSelectionHighlightStyleSourceList)
        [[CPColor selectionColorSourceView] setFill];
    else
       [[CPColor selectionColor] setFill];

    var context = [[CPGraphicsContext currentContext] graphicsPort],
        indexes = [],
        rectSelector = @selector(rectOfRow:);

       [_selectionHightlightColor setFill];


    if ([_selectedRowIndexes count] >= 1)
    {
        var exposedRows = [CPIndexSet indexSetWithIndexesInRange:[self rowsInRect:aRect]],
            firstRow = [exposedRows firstIndex],
            exposedRange = CPMakeRange(firstRow, [exposedRows lastIndex] - firstRow + 1);

        [_selectedRowIndexes getIndexes:indexes maxCount:-1 inIndexRange:exposedRange];
    }

    else if ([_selectedColumnIndexes count] >= 1)
    {
        rectSelector = @selector(rectOfColumn:);

        var exposedColumns = [self columnIndexesInRect:aRect],
            firstColumn = [exposedColumns firstIndex],
            exposedRange = CPMakeRange(firstColumn, [exposedColumns lastIndex] - firstColumn + 1);

        [_selectedColumnIndexes getIndexes:indexes maxCount:-1 inIndexRange:exposedRange];
    }

    var count = [indexes count];

    if (!count)
        return;

    var count2 = count;

    CGContextBeginPath(context);

    while (count--)
        CGContextAddRect(context, CGRectIntersection(objj_msgSend(self, rectSelector, indexes[count]), aRect));

    CGContextClosePath(context);
    CGContextFillPath(context);

    CGContextBeginPath(context);
    gridStyleMask = [self gridStyleMask];
    for(var i=0; i < count2-1; i++)
    {
         var rect = [self rectOfRow:indexes[i]],
             minX = _CGRectGetMinX(rect) - 0.5,
             maxX = _CGRectGetMaxX(rect) - 0.5,
             minY = _CGRectGetMinY(rect) - 0.5,
             maxY = _CGRectGetMaxY(rect) - 0.5;

        //FIX ME: if there are vertical lines we need to make them white too...
        /*if (gridStyleMask & CPTableViewSolidVerticalGridLineMask)
        {
            var exposedColumns = [self columnIndexesInRect:aRect],
                columnIndexes = [],
                exposedColumns2 = CPMakeRange([exposedColumns firstIndex], [exposedColumns lastIndex] - firstColumn + 1);
                [exposedColumns getIndexes:columnIndexes maxCount:-1 inIndexRange:exposedColumns2],
                columnCount = [exposedColumns count];

            for(var c = 0; c < columnCount - 1; c++)
            {
                var colRect = [self rectOfColumn:columnIndexes[c]],
                    colX = _CGRectGetMaxX(rect) - 0.5;
                console.log("colX");
                CGContextMoveToPoint(context, colX, minY);
                CGContextAddLineToPoint(context, colX, maxY);
            }

        }*/

         CGContextMoveToPoint(context, minX, maxY);
         CGContextAddLineToPoint(context, maxX, maxY);
    }

    CGContextClosePath(context);
    CGContextSetStrokeColor(context, [CPColor whiteColor]);
    CGContextStrokePath(context);
}

- (void)layoutSubviews
{
    [self load];
}

- (void)viewWillMoveToSuperview:(CPView)aView
{
    var superview = [self superview],
        defaultCenter = [CPNotificationCenter defaultCenter];

    if (superview)
    {
        [defaultCenter
            removeObserver:self
                      name:CPViewFrameDidChangeNotification
                    object:superview];

        [defaultCenter
            removeObserver:self
                      name:CPViewBoundsDidChangeNotification
                    object:superview];
    }

    if (aView)
    {
        [aView setPostsFrameChangedNotifications:YES];
        [aView setPostsBoundsChangedNotifications:YES];

        [defaultCenter
            addObserver:self
               selector:@selector(superviewFrameChanged:)
                   name:CPViewFrameDidChangeNotification
                 object:aView];

        [defaultCenter
            addObserver:self
               selector:@selector(superviewBoundsChanged:)
                   name:CPViewBoundsDidChangeNotification
                 object:aView];
    }
}

- (void)superviewBoundsChanged:(CPNotification)aNotification
{
    [self setNeedsDisplay:YES];
    [self setNeedsLayout];
}

- (void)superviewFrameChanged:(CPNotification)aNotification
{
    [self tile];
}

//

/*
    var type = [anEvent type],
        point = [self convertPoint:[anEvent locationInWindow] fromView:nil],
        currentRow = MAX(0, MIN(_numberOfRows-1, [self _rowAtY:point.y]));

*/

- (BOOL)tracksMouseOutsideOfFrame
{
    return YES;
}

/* ignore */
- (BOOL)startTrackingAt:(CGPoint)aPoint
{
    var row = [self rowAtPoint:aPoint];

    //if the user clicks outside a row then deslect everything
    if (row < 0 && _allowsEmptySelection)
        [self selectRowIndexes:[CPIndexSet indexSet] byExtendingSelection:NO];

    [self _noteSelectionIsChanging];

    if ([self mouseDownFlags] & CPShiftKeyMask)
        _selectionAnchorRow = (ABS([_selectedRowIndexes firstIndex] - row) < ABS([_selectedRowIndexes lastIndex] - row)) ?
            [_selectedRowIndexes firstIndex] : [_selectedRowIndexes lastIndex];
    else
        _selectionAnchorRow = row;



    if (_implementedDataSourceMethods & CPTableViewDataSource_tableView_setObjectValue_forTableColumn_row_) {
        _startTrackingPoint = aPoint;
        _startTrackingTimestamp = new Date();
        _trackingPointMovedOutOfClickSlop = NO;
    }

    // if the table has drag support then we use mouseUp to select a single row.
    // otherwise it uses mouse down.
    if(!(_implementedDataSourceMethods & CPTableViewDataSource_tableView_writeRowsWithIndexes_toPasteboard_))
    {
        _previouslySelectedRowIndexes = nil;
        [self _updateSelectionWithMouseAtRow:row];
    }

    [[self window] makeFirstResponder:self];
    return YES;
}

/* ignore */
- (BOOL)continueTracking:(CGPoint)lastPoint at:(CGPoint)aPoint
{

    var row = [self rowAtPoint:aPoint];


    // begin the drag is the datasource lets us, we've move at least +-3px vertical or horizontal, or we're dragging from selected rows and we haven't begun a drag session
    if
    (
        !_isSelectingSession &&
        (_implementedDataSourceMethods & CPTableViewDataSource_tableView_writeRowsWithIndexes_toPasteboard_) &&
        (
            (lastPoint.x - aPoint.x > 3 || (_verticalMotionCanDrag && ABS(lastPoint.y - aPoint.y) > 3))
            || ([_selectedRowIndexes containsIndex:row])
        )
    )
    {
        if([_selectedRowIndexes containsIndex:row])
            _draggedRowIndexes = [[CPIndexSet alloc] initWithIndexSet:_selectedRowIndexes];
        else
            _draggedRowIndexes = [CPIndexSet indexSetWithIndex:row];


        //ask the datasource for the data
        var pboard = [CPPasteboard pasteboardWithName:CPDragPboard];

        if([self canDragRowsWithIndexes:_draggedRowIndexes atPoint:aPoint] && [_dataSource tableView:self writeRowsWithIndexes:_draggedRowIndexes toPasteboard:pboard])
        {
<<<<<<< HEAD
            var currentEvent = [CPApp currentEvent],
                offset = CPPointMakeZero();
                
            // We deviate from the default Cocoa implementation here by asking for a view in stead of an image
            // We support both, but the view prefered over the image because we can mimic the rows we are dragging
            // by re-creating the data views for the dragged rows
            var view = [self dragViewForRowsWithIndexes:_draggedRowIndexes 
                                           tableColumns:_exposedColumns 
                                                  event:currentEvent 
                                                 offset:CPPointMakeZero()];
            
            if (!view) {
                var image = [self dragImageForRowsWithIndexes:_draggedRowIndexes 
                                                 tableColumns:_exposedColumns 
                                                        event:currentEvent 
                                                       offset:CPPointMakeZero()];
                
                view = [[CPImageView alloc] initWithFrame:CPMakeRect(aPoint.x, aPoint.y, [image size].width, [image size].height)];
                [view setImage:image];
                
                offset = aPoint;
            }
            
            [self dragView:view at:offset offset:CPPointMakeZero() event:[CPApp currentEvent] pasteboard:pboard source:self slideBack:YES];
=======
            //create drag view/image
            var draggedColumns = [_tableColumns objectsAtIndexes:_exposedColumns];                
            
            var dragViewOffset = CGPointMakeZero();
            var theDragView = [self dragViewForRowsWithIndexes:_draggedRowIndexes tableColumns:draggedColumns event:[CPApp currentEvent] offset:dragViewOffset];
                        
             //we should begin the drag opperation here
            if (theDragView != nil) // special behavior: if the subclass returns nil, ask the subclass for an image
            {
                var bounds = [theDragView bounds];
                // Cocoa doc:"A dragImageOffset of NSZeroPoint will cause the image to be centered under the cursor."
                var dragViewLocation = CGPointMake(aPoint.x + dragViewOffset.x - CGRectGetWidth(bounds)/2, aPoint.y + dragViewOffset.y - CGRectGetHeight(bounds)/2);
                [self dragView:theDragView at:dragViewLocation offset:CGSizeMakeZero() event:[CPApp currentEvent] pasteboard:pboard source:self slideBack:YES];
            }
            else
            {
                var dragImageOffset = CGPointMakeZero();
                var theDragImage = [self dragImageForRowsWithIndexes:_draggedRowIndexes tableColumns:draggedColumns event:[CPApp currentEvent] offset:dragImageOffset];
                
                var imageSize = [theDragImage size];
                var dragImageLocation = CGPointMake(aPoint.x + dragImageOffset.x - imageSize.width/2, aPoint.y + dragImageOffset.y - imageSize.height/2);

                [self dragImage:theDragImage at:dragImageLocation offset:CGSizeMakeZero() event:[CPApp currentEvent] pasteboard:pboard source:self slideBack:YES];
            }
            //console.log([[CPDragServer sharedDragServer] draggingSource])
            // FIX ME: figure out what to do with the damn operation mask, does capp not support this yet?
            // FIX ME: set the operation mask to _dragOperationDefaultMask

            //stop tracking
>>>>>>> e40696a7
            return NO;
        }
    }

    _isSelectingSession = YES;
    [self _updateSelectionWithMouseAtRow:row];
    [self _updateSelectionWithMouseAtRow:[self rowAtPoint:aPoint]];

    if ((_implementedDataSourceMethods & CPTableViewDataSource_tableView_setObjectValue_forTableColumn_row_)
        && !_trackingPointMovedOutOfClickSlop)
    {
        var CLICK_SPACE_DELTA = 5.0; // Stolen from AppKit/Platform/DOM/CPPlatformWindow+DOM.j
        if (ABS(aPoint.x - _startTrackingPoint.x) > CLICK_SPACE_DELTA
            || ABS(aPoint.y - _startTrackingPoint.y) > CLICK_SPACE_DELTA)
        {
            _trackingPointMovedOutOfClickSlop = YES;
        }
    }

    return YES;
}

- (void)stopTracking:(CGPoint)lastPoint at:(CGPoint)aPoint mouseIsUp:(BOOL)mouseIsUp
{
    _isSelectingSession = NO;

    var CLICK_TIME_DELTA = 1000,
        columnIndex,
        column,
        rowIndex,
        shouldEdit = YES;

    if(_implementedDataSourceMethods & CPTableViewDataSource_tableView_writeRowsWithIndexes_toPasteboard_)
    {
        rowIndex = [self rowAtPoint:aPoint];
        if (rowIndex !== -1)
        {
            if(_draggedRowIndexes !== nil)
            {
                _draggedRowIndexes = nil;
                return;
            }
            // if the table has drag support then we use mouseUp to select a single row.
            _previouslySelectedRowIndexes = nil;
            [self _updateSelectionWithMouseAtRow:rowIndex];
        }
    }

    if (![_previouslySelectedRowIndexes isEqualToIndexSet:_selectedRowIndexes])
        [self _noteSelectionDidChange];


    if (mouseIsUp
        && (_implementedDataSourceMethods & CPTableViewDataSource_tableView_setObjectValue_forTableColumn_row_)
        && !_trackingPointMovedOutOfClickSlop
        && ([[CPApp currentEvent] clickCount] > 1))
    {
        columnIndex = [self columnAtPoint:lastPoint];
        if (columnIndex !== -1)
        {
            column = _tableColumns[columnIndex];
            if ([column isEditable])
            {
                rowIndex = [self rowAtPoint:aPoint];
                if (rowIndex !== -1)
                {

                    if (_implementedDelegateMethods & CPTableViewDelegate_tableView_shouldEditTableColumn_row_)
                        shouldEdit = [_delegate tableView:self shouldEditTableColumn:column row:rowIndex];
                    if (shouldEdit)
                    {
                        _editingCellIndex = CGPointMake(columnIndex, rowIndex);
                        [self reloadDataForRowIndexes:[CPIndexSet indexSetWithIndex:rowIndex]
                            columnIndexes:[CPIndexSet indexSetWithIndex:columnIndex]];

                        return;
                    }
                }
            }
        }

    } //end of editing conditional

    //double click actions
    if([[CPApp currentEvent] clickCount] === 2 && _doubleAction && _target)
        [self sendAction:_doubleAction to:_target];
}

/*
    @ignore
*/
- (CPDragOperation)draggingEntered:(id)sender
{
    var dropOperation = [self _proposedDropOperation],
        draggingLocation = [sender draggingLocation],
        row;

    var location = [self convertPoint:draggingLocation fromView:nil];

    row = [self _proposedRowAtPoint:location];
    
    if(_retargetedDropRow !== nil)
        row = _retargetedDropRow;
    
    var draggedTypes = [self registeredDraggedTypes], 
        count = [draggedTypes count],
        i;
        
    for (i = 0; i < count; i++) 
    { 
        if ([[[sender draggingPasteboard] types] containsObject:[draggedTypes objectAtIndex: i]]) 
            return [self _validateDrop:sender proposedRow:row proposedDropOperation:dropOperation]; 
    }
    
    return CPDragOperationNone;
}

/*
    @ignore
*/
- (void)draggingExited:(id)sender
{
    [_dropOperationFeedbackView setHidden:YES];
}

/*
    @ignore
*/
- (void)draggingEnded:(id)sender
{
    [self _draggingEnded];
}

- (void)_draggingEnded
{
    _retargetedDropOperation = nil;
    _retargetedDropRow = nil;
    _draggedRowIndexes = [CPIndexSet indexSet];
    [_dropOperationFeedbackView setHidden:YES];
}
/*
    @ignore
*/
- (BOOL)wantsPeriodicDraggingUpdates
{
    return YES;
}

/*
    @ignore
*/
- (CPTableViewDropOperation)_proposedDropOperation
{
    //check is something is forced...
    // otherwise we use the above action by default
    if(_retargetedDropOperation !== nil)
        return _retargetedDropOperation;
    else
        return CPTableViewDropAbove;
}

/*
    @ignore
*/
- (CPInteger)_proposedRowAtPoint:(CGPoint)dragPoint
{
    var numberOfRows = [self numberOfRows],
        row;
    // cocoa seems to jump to the next row when we approach the below row
    dragPoint.y += FLOOR(_rowHeight/4);
    
    if (dragPoint.y > numberOfRows * (_rowHeight + _intercellSpacing.height))
    {
        if ([self _proposedDropOperation] === CPTableViewDropAbove) 
            row = numberOfRows;
        else
            row = numberOfRows - 1;
    }
    else
        row = [self rowAtPoint:dragPoint];
    
    return row;
}

- (void)_validateDrop:(id)info proposedRow:(CPInteger)row proposedDropOperation:(CPTableViewDropOperation)dropOperation
{
    if(_implementedDataSourceMethods & CPTableViewDataSource_tableView_validateDrop_proposedRow_proposedDropOperation_)
        return [_dataSource tableView:self validateDrop:info proposedRow:row proposedDropOperation:dropOperation];

    return CPDragOperationNone;
}

- (CPDragOperation)draggingUpdated:(id)sender
{
    var dropOperation = [self _proposedDropOperation],
        numberOfRows = [self numberOfRows],
        draggingLocation = [sender draggingLocation],
        dragOperation,
        row;

    var location = [self convertPoint:draggingLocation fromView:nil];

    row = [self _proposedRowAtPoint:location];
    dragOperation = [self _validateDrop:sender proposedRow:row proposedDropOperation:dropOperation];
    
    if(_retargetedDropRow !== nil)
        row = _retargetedDropRow;

    //if the user forces -1 then we should highlight the whole tabelview
    var rowRect;
    if(_retargetedDropRow === -1)
        rowRect = [self exposedClipRect];
    else
        rowRect = [self rectOfRow:row];
    
    var exposedClipRect = [self exposedClipRect];
    var visibleWidth = _CGRectGetWidth(exposedClipRect);

    rowRect = _CGRectMake(_CGRectGetMinX(exposedClipRect), rowRect.origin.y, visibleWidth, rowRect.size.height);

    [_dropOperationFeedbackView setDropOperation:dropOperation];
    [_dropOperationFeedbackView setHidden:(dragOperation == CPDragOperationNone)];
    [_dropOperationFeedbackView setFrame:rowRect];
    [_dropOperationFeedbackView setCurrentRow:row];
    [self addSubview:_dropOperationFeedbackView];
    
    // FIXME : Maybe we should do this in a timer outside this method. Problem: we don't know when the scroll ends and neighter when the next -draggingUpdated is called. Which one will come first ?
    if (row > 0 && location.y - CGRectGetMinY(exposedClipRect) < _rowHeight)
        [self scrollRowToVisible:row - 1];
    else if (row < numberOfRows && CGRectGetMaxY(exposedClipRect) - location.y < _rowHeight)
        [self scrollRowToVisible:row + 1];
        
    return dragOperation;
}

/*
    @ignore
*/
- (BOOL)prepareForDragOperation:(id)sender
{
    // FIX ME: is there anything else that needs to happen here?
    // actual validation is called in dragginUpdated:
    [_dropOperationFeedbackView setHidden:YES];

    return (_implementedDataSourceMethods & CPTableViewDataSource_tableView_validateDrop_proposedRow_proposedDropOperation_);
}

/*
    @ignore
*/
- (BOOL)performDragOperation:(id)sender
{
    var operation = [self _proposedDropOperation],
        draggingLocation = [sender draggingLocation];

    var location = [self convertPoint:draggingLocation fromView:nil];

    if(_retargetedDropRow !== nil)
        var row = _retargetedDropRow;
    else
        var row = [self rowAtPoint:location] - 1;

    return [_dataSource tableView:self acceptDrop:sender row:row dropOperation:operation];
}

/*
    @ignore
*/
- (void)concludeDragOperation:(id)sender
{
    [self reloadData];
}

/*
    //this method is sent to the data source for conviences...
*/
- (void)draggedImage:(CPImage)anImage endedAt:(CGPoint)aLocation operation:(CPDragOperation)anOperation
{
    if([_dataSource respondsToSelector:@selector(tableView:didEndDraggedImage:atPosition:operation:)])
        [_dataSource tableView:self didEndDraggedImage:anImage atPosition:aLocation operation:anOperation];
}

/*
    @ignore
    we're using this because we drag views instead of images so we can get the rows themselves to actually drag
*/
- (void)draggedView:(CPImage)aView endedAt:(CGPoint)aLocation operation:(CPDragOperation)anOperation
{   
    [self _draggingEnded];
    [self draggedImage:aView endedAt:aLocation operation:anOperation];
}

- (void)_updateSelectionWithMouseAtRow:(CPInteger)aRow
{

    //check to make sure the row exists
    if(aRow < 0)
        return;

    // If cmd/ctrl was held down XOR the old selection with the proposed selection
    if ([self mouseDownFlags] & (CPCommandKeyMask | CPControlKeyMask | CPAlternateKeyMask))
    {
        if ([_selectedRowIndexes containsIndex:aRow])
        {
            newSelection = [_selectedRowIndexes copy];

            [newSelection removeIndex:aRow];
        }

        else if (_allowsMultipleSelection)
        {
            newSelection = [_selectedRowIndexes copy];

            [newSelection addIndex:aRow];
        }

        else
            newSelection = [CPIndexSet indexSetWithIndex:aRow];
    }

    else if (_allowsMultipleSelection)
        newSelection = [CPIndexSet indexSetWithIndexesInRange:CPMakeRange(MIN(aRow, _selectionAnchorRow), ABS(aRow - _selectionAnchorRow) + 1)];

    else if (aRow >= 0 && aRow < _numberOfRows)
        newSelection = [CPIndexSet indexSetWithIndex:aRow];

    else
        newSelection = [CPIndexSet indexSet];

    if ([newSelection isEqualToIndexSet:_selectedRowIndexes])
        return;

    if (_implementedDelegateMethods & CPTableViewDelegate_selectionShouldChangeInTableView_ &&
        ![_delegate selectionShouldChangeInTableView:self])
        return;

    if (_implementedDelegateMethods & CPTableViewDelegate_tableView_selectionIndexesForProposedSelection_)
        newSelection = [_delegate tableView:self selectionIndexesForProposedSelection:newSelection];

    if (_implementedDelegateMethods & CPTableViewDelegate_tableView_shouldSelectRow_)
    {
        var indexArray = [];

        [newSelection getIndexes:indexArray maxCount:-1 inIndexRange:nil];

        var indexCount = indexArray.length;

        while (indexCount--)
        {
            var index = indexArray[indexCount];

            if (![_delegate tableView:self shouldSelectRow:index])
                [newSelection removeIndex:index];
        }
    }

    // if empty selection is not allowed and the new selection has nothing selected, abort
    if (!_allowsEmptySelection && [newSelection count] === 0)
        return;

    if ([newSelection isEqualToIndexSet:_selectedRowIndexes])
        return;

    if (!_previouslySelectedRowIndexes)
        _previouslySelectedRowIndexes = [_selectedRowIndexes copy];

    [self selectRowIndexes:newSelection byExtendingSelection:NO];

    [self _noteSelectionIsChanging];

}

- (void)_noteSelectionIsChanging
{
    [[CPNotificationCenter defaultCenter]
        postNotificationName:CPTableViewSelectionIsChangingNotification
                      object:self
                    userInfo:nil];
}

- (void)_noteSelectionDidChange
{
    [[CPNotificationCenter defaultCenter]
        postNotificationName:CPTableViewSelectionDidChangeNotification
                      object:self
                    userInfo:nil];
}

- (BOOL)becomeFirstResponder
{
    return YES;
}

- (BOOL)acceptsFirstResponder
{
    return YES;
}

- (void)keyDown:(CPEvent)anEvent
{
    [self interpretKeyEvents:[CPArray arrayWithObject:anEvent]];
}

- (void)interpretKeyEvents:(CPArray)events
{
    [super interpretKeyEvents:events];

    for(var i = 0; i < [events count]; i++)
    {
       var anEvent = [events objectAtIndex:i],
           key = [anEvent keyCode];

       if(key === CPDeleteKeyCode && [_delegate respondsToSelector: @selector(tableViewDeleteKeyPressed:)])
               [_delegate tableViewDeleteKeyPressed:self];

       if(key === CPUpArrowKeyCode)
       {
          if([[self selectedRowIndexes] count] > 0)
          {
             var extend = NO;

             if(([anEvent modifierFlags] & CPShiftKeyMask) && _allowsMultipleSelection)
               extend = YES;

              var i = [[self selectedRowIndexes] firstIndex];
              if(i > 0)
                  i--; //set index to the prev row before the first row selected
        }
        else
        {
          var extend = NO;
          //no rows are currently selected
            if([self numberOfRows] > 0)
                var i = [self numberOfRows] - 1; //select the first row
         }


         if(_implementedDelegateMethods & CPTableViewDelegate_tableView_shouldSelectRow_)
         {

              while((![_delegate tableView:self shouldSelectRow:i]) && i > 0)
              {
                  //check to see if the row can be selected if it can't be then see if the prev row can be selected
                  i--;
              }

              //if the index still can be selected after the loop then just return
               if(![_delegate tableView:self shouldSelectRow:i])
                   return;
         }

         [self selectRowIndexes:[CPIndexSet indexSetWithIndex:i] byExtendingSelection:extend];

         if(i)
         {
            [self scrollRowToVisible:i];
            [self _noteSelectionDidChange];
         }
       }

       if(key == CPDownArrowKeyCode)
       {
          if([[self selectedRowIndexes] count] > 0)
          {
             var extend = NO;

             if(([anEvent modifierFlags] & CPShiftKeyMask) && _allowsMultipleSelection)
               extend = YES;

              var i = [[self selectedRowIndexes] lastIndex];
              if(i<[self numberOfRows] - 1)
                  i++; //set index to the next row after the last row selected
        }
        else
        {
          var extend = NO;
          //no rows are currently selected
            if([self numberOfRows] > 0)
                var i = 0; //select the first row
        }


         if(_implementedDelegateMethods & CPTableViewDelegate_tableView_shouldSelectRow_)
         {

              while((![_delegate tableView:self shouldSelectRow:i]) && i<[self numberOfRows])
              {
                  //check to see if the row can be selected if it can't be then see if the next row can be selected
                  i++;
              }

              //if the index still can be selected after the loop then just return
               if(![_delegate tableView:self shouldSelectRow:i])
                   return;
         }

         [self selectRowIndexes:[CPIndexSet indexSetWithIndex:i] byExtendingSelection:extend];

         if(i)
         {
            [self scrollRowToVisible:i];
            [self _noteSelectionDidChange];
         }
       }
    }
}

@end

var CPTableViewDataSourceKey        = @"CPTableViewDataSourceKey",
    CPTableViewDelegateKey          = @"CPTableViewDelegateKey",
    CPTableViewHeaderViewKey        = @"CPTableViewHeaderViewKey",
    CPTableViewTableColumnsKey      = @"CPTableViewTableColumnsKey",
    CPTableViewRowHeightKey         = @"CPTableViewRowHeightKey",
    CPTableViewIntercellSpacingKey  = @"CPTableViewIntercellSpacingKey",
    CPTableViewMultipleSelectionKey = @"CPTableViewMultipleSelectionKey",
    CPTableViewEmptySelectionKey    = @"CPTableViewEmptySelectionKey";

@implementation CPTableView (CPCoding)

- (id)initWithCoder:(CPCoder)aCoder
{
    self = [super initWithCoder:aCoder];

    if (self)
    {
        //Configuring Behavior
        _allowsColumnReordering = YES;
        _allowsColumnResizing = YES;
        _allowsMultipleSelection = [aCoder decodeBoolForKey:CPTableViewMultipleSelectionKey];
        _allowsEmptySelection = [aCoder decodeBoolForKey:CPTableViewEmptySelectionKey];
        _allowsColumnSelection = NO;

        _tableViewFlags = 0;

        //Setting Display Attributes
        _selectionHighlightMask = CPTableViewSelectionHighlightStyleRegular;

        [self setUsesAlternatingRowBackgroundColors:NO];
        [self setAlternatingRowBackgroundColors:[[CPColor whiteColor], [CPColor colorWithHexString:@"e4e7ff"]]];

        _tableColumns = [aCoder decodeObjectForKey:CPTableViewTableColumnsKey];
        [_tableColumns makeObjectsPerformSelector:@selector(setTableView:) withObject:self];

        _tableColumnRanges = [];
        _dirtyTableColumnRangeIndex = 0;
        _numberOfHiddenColumns = 0;

        _objectValues = { };
        _dataViewsForTableColumns = { };
        _dataViews=  [];
        _numberOfRows = 0;
        _exposedRows = [CPIndexSet indexSet];
        _exposedColumns = [CPIndexSet indexSet];
        _cachedDataViews = { };
        _rowHeight = [aCoder decodeFloatForKey:CPTableViewRowHeightKey];
        _intercellSpacing = [aCoder decodeSizeForKey:CPTableViewIntercellSpacingKey];

        _selectionHightlightColor = [CPColor selectionColor];

        [self setGridColor:[CPColor grayColor]];
        [self setGridStyleMask:CPTableViewGridNone];

        _headerView = [[CPTableHeaderView alloc] initWithFrame:CGRectMake(0, 0, [self bounds].size.width, _rowHeight)];

        [_headerView setTableView:self];

        _cornerView = [[_CPCornerView alloc] initWithFrame:CGRectMake(0, 0, [CPScroller scrollerWidth], CGRectGetHeight([_headerView frame]))];

        _selectedColumnIndexes = [CPIndexSet indexSet];
        _selectedRowIndexes = [CPIndexSet indexSet];

        [self setDataSource:[aCoder decodeObjectForKey:CPTableViewDataSourceKey]];
        [self setDelegate:[aCoder decodeObjectForKey:CPTableViewDelegateKey]];

        _tableDrawView = [[_CPTableDrawView alloc] initWithTableView:self];
        [_tableDrawView setBackgroundColor:[CPColor clearColor]];
        [self addSubview:_tableDrawView];

        [self viewWillMoveToSuperview:[self superview]];
    }

    return self;
}

- (void)encodeWithCoder:(CPCoder)aCoder
{
    [super encodeWithCoder:aCoder];

    [aCoder encodeObject:_dataSource forKey:CPTableViewDataSourceKey];
    [aCoder encodeObject:_delegate forKey:CPTableViewDelegateKey];

    [aCoder encodeFloat:_rowHeight forKey:CPTableViewRowHeightKey];
    [aCoder encodeSize:_intercellSpacing forKey:CPTableViewIntercellSpacingKey];

    [aCoder encodeBool:_allowsMultipleSelection forKey:CPTableViewMultipleSelectionKey];
    [aCoder encodeBool:_allowsEmptySelection forKey:CPTableViewEmptySelectionKey];

    [aCoder encodeObject:_tableColumns forKey:CPTableViewTableColumnsKey];
}

@end

@implementation CPColor (tableview)

+ (CPColor)selectionColor
{
    return [CPColor colorWithHexString:@"5f83b9"];
}

+ (CPColor)selectionColorSourceView
{
    return [CPColor colorWithPatternImage:[[CPImage alloc] initByReferencingFile:@"Resources/tableviewselection.png" size:CGSizeMake(6,22)]];
}

@end

@implementation CPIndexSet (tableview)

- (void)removeMatches:otherSet
{
    var firstindex = [self firstIndex];
    var index = MIN(firstindex,[otherSet firstIndex]);
    var switchFlag = (index == firstindex);
    while(index != CPNotFound)
    {
        var indexSet = (switchFlag) ? otherSet : self;
        otherIndex = [indexSet indexGreaterThanOrEqualToIndex:index];
        if (otherIndex == index)
        {
            [self removeIndex:index];
            [otherSet removeIndex:index];
        }
        index = otherIndex;
        switchFlag = !switchFlag;
    }
}

@end

@implementation _dropOperationDrawingView : CPView
{
    unsigned    dropOperation @accessors;
    CPTableView tableView @accessors;
    int         currentRow @accessors;
}

- (void)drawRect:(CGRect)aRect
{
    if(tableView._destinationDragStyle === CPTableViewDraggingDestinationFeedbackStyleNone)
        return;

    var context = [[CPGraphicsContext currentContext] graphicsPort];

    CGContextSetStrokeColor(context, [CPColor colorWithHexString:@"4886ca"]);
    CGContextSetLineWidth(context, 3);

    if(dropOperation === CPTableViewDropOn)
    {
        //if row is selected don't fill and stroke white
        var selectedRows = [tableView selectedRowIndexes];
        var newRect = _CGRectMake(aRect.origin.x + 2, aRect.origin.y + 2, aRect.size.width - 4, aRect.size.height - 5);
        if([selectedRows containsIndex:currentRow])
        {
            CGContextSetLineWidth(context, 2);
            CGContextSetStrokeColor(context, [CPColor whiteColor]);
        }
        else
        {
            CGContextSetFillColor(context, [CPColor colorWithRed:72/255 green:134/255 blue:202/255 alpha:0.25]);
            CGContextFillRoundedRectangleInRect(context, newRect, 8, YES, YES, YES, YES);
        }
        CGContextStrokeRoundedRectangleInRect(context, newRect, 8, YES, YES, YES, YES);

    }


    if(dropOperation === CPTableViewDropAbove)
    {


        //reposition the view up a tad
        [self setFrameOrigin:CGPointMake(_frame.origin.x, _frame.origin.y - 8)];

        var selectedRows = [tableView selectedRowIndexes];

        if([selectedRows containsIndex:currentRow - 1] || [selectedRows containsIndex:currentRow])
        {
            CGContextSetStrokeColor(context, [CPColor whiteColor]);
            CGContextSetLineWidth(context, 4);
            //draw the circle thing
            CGContextStrokeEllipseInRect(context, _CGRectMake(aRect.origin.x + 4, aRect.origin.y + 4, 8, 8));
            //then draw the line
            CGContextBeginPath(context);
            CGContextMoveToPoint(context, 10, aRect.origin.y + 8);
            CGContextAddLineToPoint(context, aRect.size.width - aRect.origin.y - 8, aRect.origin.y + 8);
            CGContextClosePath(context);
            CGContextStrokePath(context);

            CGContextSetStrokeColor(context, [CPColor colorWithHexString:@"4886ca"]);
            CGContextSetLineWidth(context, 3);
        }

        //draw the circle thing
        CGContextStrokeEllipseInRect(context, _CGRectMake(aRect.origin.x + 4, aRect.origin.y + 4, 8, 8));
        //then draw the line
        CGContextBeginPath(context);
        CGContextMoveToPoint(context, 10, aRect.origin.y + 8);
        CGContextAddLineToPoint(context, aRect.size.width - aRect.origin.y - 8, aRect.origin.y + 8);
        CGContextClosePath(context);
        CGContextStrokePath(context);
        //CGContextStrokeLineSegments(context, [aRect.origin.x + 8,  aRect.origin.y + 8, 300 , aRect.origin.y + 8]);
    }
}
@end<|MERGE_RESOLUTION|>--- conflicted
+++ resolved
@@ -1484,64 +1484,6 @@
     return view;
 }
 
-- (CPImage)dragViewForRowsWithIndexes:(CPIndexSet)dragRows tableColumns:(CPArray)theTableColumns event:(CPEvent)dragEvent offset:(CPPointPointer)dragImageOffset
-{
-    var draggedRowsArray = [],
-        colCount = [theTableColumns count],
-        rowsCount = [dragRows count],
-        firstRowIndex = [dragRows firstIndex],
-        rowIndexesLength = [dragRows lastIndex] - firstRowIndex + 1,
-        
-        firstRowRect = [self rectOfRow:firstRowIndex],
-        exposedMinX = CGRectGetMinX([self exposedClipRect]),
-        dragViewWidth = CGRectGetWidth([self exposedClipRect]),
-        dragViewHeight = rowIndexesLength * _rowHeight,
-        
-        location = [self convertPoint:[dragEvent locationInWindow] fromView:nil];
-        
-    dragImageOffset.x = exposedMinX + CGRectGetMinX(firstRowRect) - location.x + dragViewWidth/2;
-    dragImageOffset.y = CGRectGetMinY(firstRowRect) - location.y + dragViewHeight/2;
-    
-    var draggedView = [[CPView alloc] initWithFrame:CGRectMake(0, 0, dragViewWidth, dragViewHeight)];
-
-    [dragRows getIndexes:draggedRowsArray maxCount:-1 inIndexRange:CPMakeRange(firstRowIndex, rowIndexesLength)];
-    
-    // calculate the dragImageOffset : we want the ghost row to be where the real row is.    
-
-    for (var i = 0; i < rowsCount ; i++)
-    {
-        var rowIndex = draggedRowsArray[i];
-        var dataViewOriginY = (rowIndex - firstRowIndex) * [self rowHeight];
-        for (var c = 0; c < colCount; c++)
-        {
-            var column = [theTableColumns objectAtIndex:c],
-                tableColumnUID = [column UID],
-                dataView = _dataViewsForTableColumns[tableColumnUID][rowIndex];
-            
-            var frame = [dataView frame];
-            frame.origin.y = dataViewOriginY;
-            frame.origin.x -= exposedMinX;
-            
-            // Mega hack: The default CPView impl. doesn't implement -copy so we copy the innerHTML
-            // It ok because it's a temporary view and we won't have to interact with it later ...
-            // ... except we want the text to be normal when it's a selected row (unset the highlighted theme state)
-            // and that does'nt work.
-            // Possible fix: only for default dataviews (CPTextField), we can implement -copy and unset the state
-            var html = dataView._DOMElement.innerHTML;
-            var dataViewCopy = [[CPView alloc] initWithFrame:frame];
-            dataViewCopy._DOMElement.innerHTML = html;
-            
-            // This works (don't know how ?!). Until we fix the previous bug, we can stay with a white transparent bg 
-            // so at least we have a visible feedback of the dragged row. Maybe less opaque ...
-            [dataViewCopy setBackgroundColor:[CPColor colorWithWhite:1 alpha:0.7]];
-            
-            [draggedView addSubview:dataViewCopy];
-        }    
-    }
-    
-    return draggedView;
-}
-
 - (void)setDraggingSourceOperationMask:(CPDragOperation)mask forLocal:(BOOL)isLocal
 {
     //ignoral local for the time being since only one capp app can run at a time...
@@ -2244,7 +2186,6 @@
 
         if([self canDragRowsWithIndexes:_draggedRowIndexes atPoint:aPoint] && [_dataSource tableView:self writeRowsWithIndexes:_draggedRowIndexes toPasteboard:pboard])
         {
-<<<<<<< HEAD
             var currentEvent = [CPApp currentEvent],
                 offset = CPPointMakeZero();
                 
@@ -2269,37 +2210,7 @@
             }
             
             [self dragView:view at:offset offset:CPPointMakeZero() event:[CPApp currentEvent] pasteboard:pboard source:self slideBack:YES];
-=======
-            //create drag view/image
-            var draggedColumns = [_tableColumns objectsAtIndexes:_exposedColumns];                
-            
-            var dragViewOffset = CGPointMakeZero();
-            var theDragView = [self dragViewForRowsWithIndexes:_draggedRowIndexes tableColumns:draggedColumns event:[CPApp currentEvent] offset:dragViewOffset];
-                        
-             //we should begin the drag opperation here
-            if (theDragView != nil) // special behavior: if the subclass returns nil, ask the subclass for an image
-            {
-                var bounds = [theDragView bounds];
-                // Cocoa doc:"A dragImageOffset of NSZeroPoint will cause the image to be centered under the cursor."
-                var dragViewLocation = CGPointMake(aPoint.x + dragViewOffset.x - CGRectGetWidth(bounds)/2, aPoint.y + dragViewOffset.y - CGRectGetHeight(bounds)/2);
-                [self dragView:theDragView at:dragViewLocation offset:CGSizeMakeZero() event:[CPApp currentEvent] pasteboard:pboard source:self slideBack:YES];
-            }
-            else
-            {
-                var dragImageOffset = CGPointMakeZero();
-                var theDragImage = [self dragImageForRowsWithIndexes:_draggedRowIndexes tableColumns:draggedColumns event:[CPApp currentEvent] offset:dragImageOffset];
-                
-                var imageSize = [theDragImage size];
-                var dragImageLocation = CGPointMake(aPoint.x + dragImageOffset.x - imageSize.width/2, aPoint.y + dragImageOffset.y - imageSize.height/2);
-
-                [self dragImage:theDragImage at:dragImageLocation offset:CGSizeMakeZero() event:[CPApp currentEvent] pasteboard:pboard source:self slideBack:YES];
-            }
-            //console.log([[CPDragServer sharedDragServer] draggingSource])
-            // FIX ME: figure out what to do with the damn operation mask, does capp not support this yet?
-            // FIX ME: set the operation mask to _dragOperationDefaultMask
-
-            //stop tracking
->>>>>>> e40696a7
+
             return NO;
         }
     }
