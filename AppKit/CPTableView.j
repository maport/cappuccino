/*
 * CPTableView.j
 * AppKit
 *
 * Created by Francisco Tolmasky.
 * Copyright 2009, 280 North, Inc.
 *
 * This library is free software; you can redistribute it and/or
 * modify it under the terms of the GNU Lesser General Public
 * License as published by the Free Software Foundation; either
 * version 2.1 of the License, or (at your option) any later version.
 *
 * This library is distributed in the hope that it will be useful,
 * but WITHOUT ANY WARRANTY; without even the implied warranty of
 * MERCHANTABILITY or FITNESS FOR A PARTICULAR PURPOSE. See the GNU
 * Lesser General Public License for more details.
 *
 * You should have received a copy of the GNU Lesser General Public
 * License along with this library; if not, write to the Free Software
 * Foundation, Inc., 51 Franklin Street, Fifth Floor, Boston, MA 02110-1301 USA
 */

@import <Foundation/CPArray.j>

@import "CPControl.j"
@import "CPTableColumn.j"
@import "_CPCornerView.j"
@import "CPScroller.j"


CPTableViewColumnDidMoveNotification        = @"CPTableViewColumnDidMoveNotification";
CPTableViewColumnDidResizeNotification      = @"CPTableViewColumnDidResizeNotification";
CPTableViewSelectionDidChangeNotification   = @"CPTableViewSelectionDidChangeNotification";
CPTableViewSelectionIsChangingNotification  = @"CPTableViewSelectionIsChangingNotification";

#include "CoreGraphics/CGGeometry.h"

var CPTableViewDataSource_tableView_setObjectValue_forTableColumn_row_                                  = 1 << 2,

    CPTableViewDataSource_tableView_acceptDrop_row_dropOperation_                                       = 1 << 3,
    CPTableViewDataSource_tableView_namesOfPromisedFilesDroppedAtDestination_forDraggedRowsWithIndexes_ = 1 << 4,
    CPTableViewDataSource_tableView_validateDrop_proposedRow_proposedDropOperation_                     = 1 << 5,
    CPTableViewDataSource_tableView_writeRowsWithIndexes_toPasteboard_                                  = 1 << 6,

    CPTableViewDataSource_tableView_sortDescriptorsDidChange_                                           = 1 << 7;

var CPTableViewDelegate_selectionShouldChangeInTableView_                                               = 1 << 0,
    CPTableViewDelegate_tableView_dataViewForTableColumn_row_                                           = 1 << 1,
    CPTableViewDelegate_tableView_didClickTableColumn_                                                  = 1 << 2,
    CPTableViewDelegate_tableView_didDragTableColumn_                                                   = 1 << 3,
    CPTableViewDelegate_tableView_heightOfRow_                                                          = 1 << 4,
    CPTableViewDelegate_tableView_isGroupRow_                                                           = 1 << 5,
    CPTableViewDelegate_tableView_mouseDownInHeaderOfTableColumn_                                       = 1 << 6,
    CPTableViewDelegate_tableView_nextTypeSelectMatchFromRow_toRow_forString_                           = 1 << 7,
    CPTableViewDelegate_tableView_selectionIndexesForProposedSelection_                                 = 1 << 8,
    CPTableViewDelegate_tableView_shouldEditTableColumn_row_                                            = 1 << 9,
    CPTableViewDelegate_tableView_shouldSelectRow_                                                      = 1 << 10,
    CPTableViewDelegate_tableView_shouldSelectTableColumn_                                              = 1 << 11,
    CPTableViewDelegate_tableView_shouldShowViewExpansionForTableColumn_row_                            = 1 << 12,
    CPTableViewDelegate_tableView_shouldTrackView_forTableColumn_row_                                   = 1 << 13,
    CPTableViewDelegate_tableView_shouldTypeSelectForEvent_withCurrentSearchString_                     = 1 << 14,
    CPTableViewDelegate_tableView_toolTipForView_rect_tableColumn_row_mouseLocation_                    = 1 << 15,
    CPTableViewDelegate_tableView_typeSelectStringForTableColumn_row_                                   = 1 << 16,
    CPTableViewDelegate_tableView_willDisplayView_forTableColumn_row_                                   = 1 << 17,
    CPTableViewDelegate_tableViewSelectionDidChange_                                                    = 1 << 18,
    CPTableViewDelegate_tableViewSelectionIsChanging_                                                   = 1 << 19;

//CPTableViewDraggingDestinationFeedbackStyles
CPTableViewDraggingDestinationFeedbackStyleNone = -1,
CPTableViewDraggingDestinationFeedbackStyleRegular = 0,
CPTableViewDraggingDestinationFeedbackStyleSourceList = 1;

//CPTableViewDropOperations
CPTableViewDropOn = 0,
CPTableViewDropAbove = 1;

// TODO: add docs

CPTableViewSelectionHighlightStyleNone = -1,
CPTableViewSelectionHighlightStyleRegular = 0,
CPTableViewSelectionHighlightStyleSourceList = 1;

CPTableViewGridNone                    = 0;
CPTableViewSolidVerticalGridLineMask   = 1 << 0;
CPTableViewSolidHorizontalGridLineMask = 1 << 1;

CPTableViewNoColumnAutoresizing = 0,
CPTableViewUniformColumnAutoresizingStyle = 1,
CPTableViewSequentialColumnAutoresizingStyle = 2,
CPTableViewReverseSequentialColumnAutoresizingStyle = 3,
CPTableViewLastColumnOnlyAutoresizingStyle = 4,
CPTableViewFirstColumnOnlyAutoresizingStyle = 5;


#define NUMBER_OF_COLUMNS() (_tableColumns.length)
#define UPDATE_COLUMN_RANGES_IF_NECESSARY() if (_dirtyTableColumnRangeIndex !== CPNotFound) [self _recalculateTableColumnRanges];

@implementation _CPTableDrawView : CPView
{
    CPTableView _tableView;
}

- (id)initWithTableView:(CPTableView)aTableView
{
    self = [super init];

    if (self)
        _tableView = aTableView;

    return self;
}

- (void)drawRect:(CGRect)aRect
{
    var frame = [self frame],
        context = [[CPGraphicsContext currentContext] graphicsPort];

    CGContextTranslateCTM(context, -_CGRectGetMinX(frame), -_CGRectGetMinY(frame));

    [_tableView _drawRect:aRect];
}

@end

@implementation CPTableView : CPControl
{
    id          _dataSource;
    CPInteger   _implementedDataSourceMethods;

    id          _delegate;
    CPInteger   _implementedDelegateMethods;

    CPArray     _tableColumns;
    CPArray     _tableColumnRanges;
    CPInteger   _dirtyTableColumnRangeIndex;
    CPInteger   _numberOfHiddenColumns;

    BOOL        _reloadAllRows;
    Object      _objectValues;
    CPIndexSet  _exposedRows;
    CPIndexSet  _exposedColumns;

    Object      _dataViewsForTableColumns;
    Object      _cachedDataViews;

    //Configuring Behavior
    BOOL        _allowsColumnReordering;
    BOOL        _allowsColumnResizing;
    BOOL        _allowsMultipleSelection;
    BOOL        _allowsEmptySelection;

    //Setting Display Attributes
    CGSize      _intercellSpacing;
    float       _rowHeight;

    BOOL        _usesAlternatingRowBackgroundColors;
    CPArray     _alternatingRowBackgroundColors;

    unsigned    _selectionHighlightMask;
    CPColor     _selectionHightlightColor;
    unsigned    _currentHighlightedTableColumn;
    unsigned    _gridStyleMask;
    CPColor     _gridColor;

    unsigned    _numberOfRows;


    CPTableHeaderView _headerView;
    _CPCornerView     _cornerView;

    CPIndexSet  _selectedColumnIndexes;
    CPIndexSet  _selectedRowIndexes;
    CPInteger   _selectionAnchorRow;
    CPIndexSet  _previouslySelectedRowIndexes;
    CGPoint     _startTrackingPoint;
    CPDate      _startTrackingTimestamp;
    BOOL        _trackingPointMovedOutOfClickSlop;
    CGPoint     _editingCellIndex;

    _CPTableDrawView _tableDrawView;

    SEL         _doubleAction;
    unsigned    _columnAutoResizingStyle;

//    BOOL        _verticalMotionCanDrag;
//    unsigned    _destinationDragStyle;
//    BOOL        _isSelectingSession;
//    CPIndexSet  _draggedRowIndexes;
//    _dropOperationDrawingView _dropOperationFeedbackView;
//    CPDragOperation _dragOperationDefaultMask;
//    int         _retargetedDropRow;
//    CPDragOperation _retargetedDropOperation;
}

- (id)initWithFrame:(CGRect)aFrame
{
    self = [super initWithFrame:aFrame];

    if (self)
    {
        //Configuring Behavior
        _allowsColumnReordering = YES;
        _allowsColumnResizing = YES;
        _allowsMultipleSelection = NO;
        _allowsEmptySelection = YES;
        _allowsColumnSelection = NO;

        _tableViewFlags = 0;

        //Setting Display Attributes
        _selectionHighlightMask = CPTableViewSelectionHighlightStyleRegular;

        [self setUsesAlternatingRowBackgroundColors:NO];
        [self setAlternatingRowBackgroundColors:[[CPColor whiteColor], [CPColor colorWithHexString:@"e4e7ff"]]];

        _tableColumns = [];
        _tableColumnRanges = [];
        _dirtyTableColumnRangeIndex = CPNotFound;
        _numberOfHiddenColumns = 0;

        _objectValues = { };
        _dataViewsForTableColumns = { };
        _dataViews=  [];
        _numberOfRows = 0;
        _exposedRows = [CPIndexSet indexSet];
        _exposedColumns = [CPIndexSet indexSet];
        _cachedDataViews = { };
        _intercellSpacing = _CGSizeMake(0.0, 0.0);
        _rowHeight = 23.0;

        [self setSelectionHightlightColor:[CPColor selectionColor]];
        [self setGridColor:[CPColor grayColor]];
        [self setGridStyleMask:CPTableViewGridNone];

        _headerView = [[CPTableHeaderView alloc] initWithFrame:CGRectMake(0, 0, [self bounds].size.width, _rowHeight)];

        [_headerView setTableView:self];

        _cornerView = [[_CPCornerView alloc] initWithFrame:CGRectMake(0, 0, [CPScroller scrollerWidth], CGRectGetHeight([_headerView frame]))];


        _selectedColumnIndexes = [CPIndexSet indexSet];
        _selectedRowIndexes = [CPIndexSet indexSet];
window.setTimeout(function(){
        self._draggedRowIndexes = [CPIndexSet indexSet];
        self._verticalMotionCanDrag = YES;
        self._isSelectingSession = NO;
        self._retargetedDropRow = nil;
        self._retargetedDropOperation = nil;
        self._dragOperationDefaultMask = nil;
        self._destinationDragStyle = CPTableViewDraggingDestinationFeedbackStyleRegular;
        self._dropOperationFeedbackView = [[_dropOperationDrawingView alloc] initWithFrame:_CGRectMakeZero()];
        [self addSubview:_dropOperationFeedbackView];
        [_dropOperationFeedbackView setHidden:YES];
        [_dropOperationFeedbackView setTableView:self];
},0);

        _tableDrawView = [[_CPTableDrawView alloc] initWithTableView:self];
        [_tableDrawView setBackgroundColor:[CPColor clearColor]];
        [self addSubview:_tableDrawView];

    }

    return self;
}

- (void)setDataSource:(id)aDataSource
{
    if (_dataSource === aDataSource)
        return;

    _dataSource = aDataSource;
    _implementedDataSourceMethods = 0;

    if (!_dataSource)
        return;

    if (![_dataSource respondsToSelector:@selector(numberOfRowsInTableView:)])
        [CPException raise:CPInternalInconsistencyException
                reason:[aDataSource description] + " does not implement numberOfRowsInTableView:."];

    if (![_dataSource respondsToSelector:@selector(tableView:objectValueForTableColumn:row:)])
        [CPException raise:CPInternalInconsistencyException
                reason:[aDataSource description] + " does not implement tableView:objectValueForTableColumn:row:"];

    if ([_dataSource respondsToSelector:@selector(tableView:setObjectValue:forTableColumn:row:)])
        _implementedDataSourceMethods |= CPTableViewDataSource_tableView_setObjectValue_forTableColumn_row_;

    if ([_dataSource respondsToSelector:@selector(tableView:acceptDrop:row:dropOperation:)])
        _implementedDataSourceMethods |= CPTableViewDataSource_tableView_acceptDrop_row_dropOperation_;

    if ([_dataSource respondsToSelector:@selector(tableView:namesOfPromisedFilesDroppedAtDestination:forDraggedRowsWithIndexes:)])
        _implementedDataSourceMethods |= CPTableViewDataSource_tableView_namesOfPromisedFilesDroppedAtDestination_forDraggedRowsWithIndexes_;

    if ([_dataSource respondsToSelector:@selector(tableView:validateDrop:proposedRow:proposedDropOperation:)])
        _implementedDataSourceMethods |= CPTableViewDataSource_tableView_validateDrop_proposedRow_proposedDropOperation_;

    if ([_dataSource respondsToSelector:@selector(tableView:writeRowsWithIndexes:toPasteboard:)])
        _implementedDataSourceMethods |= CPTableViewDataSource_tableView_writeRowsWithIndexes_toPasteboard_;

    [self reloadData];
}

- (id)dataSource
{
    return _dataSource;
}

//Loading Data

- (void)reloadDataForRowIndexes:(CPIndexSet)rowIndexes columnIndexes:(CPIndexSet)columnIndexes
{
    [self reloadData];
//    [_previouslyExposedRows removeIndexes:rowIndexes];
//    [_previouslyExposedColumns removeIndexes:columnIndexes];
}


- (void)reloadData
{
    if (!_dataSource)
        return;

    _reloadAllRows = YES;
    _objectValues = { };

    // This updates the size too.
    [self noteNumberOfRowsChanged];

    [self setNeedsLayout];
    [self setNeedsDisplay:YES];
}

//Target-action Behavior

- (void)setDoubleAction:(SEL)anAction
{
    _doubleAction = anAction;
}

- (SEL)doubleAction
{
    return _doubleAction;
}

/*
    * - clickedColumn
    * - clickedRow
*/
//Configuring Behavior

- (void)setAllowsColumnReordering:(BOOL)shouldAllowColumnReordering
{
    _allowsColumnReordering = !!shouldAllowColumnReordering;
}

- (BOOL)allowsColumnReordering
{
    return _allowsColumnReordering;
}

- (void)setAllowsColumnResizing:(BOOL)shouldAllowColumnResizing
{
    _allowsColumnResizing = !!shouldAllowColumnResizing;
}

- (BOOL)allowsColumnResizing
{
    return _allowsColumnResizing;
}

- (void)setAllowsMultipleSelection:(BOOL)shouldAllowMultipleSelection
{
    _allowsMultipleSelection = !!shouldAllowMultipleSelection;
}

- (BOOL)allowsMultipleSelection
{
    return _allowsMultipleSelection;
}

- (void)setAllowsEmptySelection:(BOOL)shouldAllowEmptySelection
{
    _allowsEmptySelection = !!shouldAllowEmptySelection;
}

- (BOOL)allowsEmptySelection
{
    return _allowsEmptySelection;
}

- (void)setAllowsColumnSelection:(BOOL)shouldAllowColumnSelection
{
    _allowsColumnSelection = !!shouldAllowColumnSelection;
}

- (BOOL)allowsColumnSelection
{
    return _allowsColumnSelection;
}

//Setting Display Attributes

- (void)setIntercellSpacing:(CGSize)aSize
{
    if (_CGSizeEqualToSize(_intercellSpacing, aSize))
        return;

    _intercellSpacing = _CGSizeMakeCopy(aSize);

    [self setNeedsLayout];
}

- (void)setThemeState:(int)astae
{
}

- (CGSize)intercellSpacing
{
    return _CGSizeMakeCopy(_intercellSpacing);
}

- (void)setRowHeight:(unsigned)aRowHeight
{
    aRowHeight = +aRowHeight;

    if (_rowHeight === aRowHeight)
        return;

    _rowHeight = MAX(0.0, aRowHeight);

    [self setNeedsLayout];
}

- (unsigned)rowHeight
{
    return _rowHeight;
}

- (void)setUsesAlternatingRowBackgroundColors:(BOOL)shouldUseAlternatingRowBackgroundColors
{
    // TODO:need to look at how one actually sets the alternating row, a tip at:
    // http://forums.macnn.com/79/developer-center/228347/nstableview-alternating-row-colors/
    // otherwise this may not be feasible or may introduce an additional change req'd in CP
    // we'd probably need to iterate through rowId % 2 == 0 and setBackgroundColor with
    // whatever the alternating row color is.
    _usesAlternatingRowBackgroundColors = shouldUseAlternatingRowBackgroundColors;
}

- (BOOL)usesAlternatingRowBackgroundColors
{
    return _usesAlternatingRowBackgroundColors;
}

- (void)setAlternatingRowBackgroundColors:(CPArray)alternatingRowBackgroundColors
{
    if ([_alternatingRowBackgroundColors isEqual:alternatingRowBackgroundColors])
        return;

    _alternatingRowBackgroundColors = alternatingRowBackgroundColors;

    [self setNeedsDisplay:YES];
}

- (CPArray)alternatingRowBackgroundColors
{
    return _alternatingRowBackgroundColors;
}

- (unsigned)selectionHighlightStyle
{
    return _selectionHighlightMask;
}

- (void)setSelectionHighlightStyle:(unsigned)aSelectionHighlightStyle
{
    _selectionHighlightMask = aSelectionHighlightStyle;

    if ([self selectionHighlightStyle] === CPTableViewSelectionHighlightStyleSourceList)
    {
        [self setSelectionHightlightColor:[CPColor selectionColorSourceView]];
        _destinationDragStyle = CPTableViewDraggingDestinationFeedbackStyleSourceList;
    }
	else
	{
	    [self setSelectionHightlightColor:[CPColor selectionColor]];
	    _destinationDragStyle = CPTableViewDraggingDestinationFeedbackStyleRegular;
    }
}

- (void)setSelectionHightlightColor:(CPColor)aColor
{
    _selectionHightlightColor = aColor;
}

- (CPColor)selectionHightlightColor
{
    return _selectionHightlightColor;
}

/*
    * - indicatorImageInTableColumn:
    * - setIndicatorImage:inTableColumn:
*/

- (void)setGridColor:(CPColor)aColor
{
    if (_gridColor === aColor)
        return;

    _gridColor = aColor;

    [self setNeedsDisplay:YES];
}

- (CPColor)gridColor
{
    return _gridColor;
}

- (void)setGridStyleMask:(unsigned)aGrideStyleMask
{
    if (_gridStyleMask === aGrideStyleMask)
        return;

    _gridStyleMask = aGrideStyleMask;

    [self setNeedsDisplay:YES];
}

- (unsigned)gridStyleMask
{
    return _gridStyleMask;
}

//Column Management

- (void)addTableColumn:(CPTableColumn)aTableColumn
{
    [_tableColumns addObject:aTableColumn];
    [aTableColumn setTableView:self];

    if (_dirtyTableColumnRangeIndex < 0)
        _dirtyTableColumnRangeIndex = NUMBER_OF_COLUMNS() - 1;
    else
        _dirtyTableColumnRangeIndex = MIN(NUMBER_OF_COLUMNS() - 1, _dirtyTableColumnRangeIndex);

    [self setNeedsLayout];
}

- (void)removeTableColumn:(CPTableColumn)aTableColumn
{
    if ([aTableColumn tableView] !== self)
        return;

    var index = [_tableColumns indexOfObjectIdenticalTo:aTableColumn];

    if (index === CPNotFound)
        return;

    [aTableColumn setTableView:nil];
    [_tableColumns removeObjectAtIndex:index];

    var tableColumnUID = [aTableColumn UID];

    if (_objectValues[tableColumnUID])
        _objectValues[tableColumnUID] = nil;

    if (_dirtyTableColumnRangeIndex < 0)
        _dirtyTableColumnRangeIndex = index;
    else
        _dirtyTableColumnRangeIndex = MIN(index, _dirtyTableColumnRangeIndex);

    [self setNeedsLayout];
}

- (void)moveColumn:(unsigned)fromIndex toColumn:(unsigned)toIndex
{
    fromIndex = +fromIndex;
    toIndex = +toIndex;

    if (fromIndex === toIndex)
        return;

    if (_dirtyTableColumnRangeIndex < 0)
        _dirtyTableColumnRangeIndex = MIN(fromIndex, toIndex);
    else
        _dirtyTableColumnRangeIndex = MIN(fromIndex, toIndex, _dirtyTableColumnRangeIndex);

    if (toIndex > fromIndex)
        --toIndex;

    var tableColumn = _tableColumns[fromIndex];

    [_tableColumns removeObjectAtIndex:fromIndex];
    [_tableColumns insertObject:tableColumn atIndex:toIndex];

    [self setNeedsLayout];
}

- (CPArray)tableColumns
{
    return _tableColumns;
}

- (CPInteger)columnWithIdentifier:(CPString)anIdentifier
{
    var index = 0,
        count = NUMBER_OF_COLUMNS();

    for (; index < count; ++index)
        if ([_tableColumns[index] identifier] === anIdentifier)
            return index;

    return CPNotFound;
}

- (CPTableColumn)tableColumnWithIdentifier:(CPString)anIdentifier
{
    var index = [self columnWithIdentifier:anIdentifier];

    if (index === CPNotFound)
        return nil;

    return _tableColumns[index];
}

//Selecting Columns and Rows
- (void)selectColumnIndexes:(CPIndexSet)columns byExtendingSelection:(BOOL)shouldExtendSelection
{
    // If we're out of range, just return
    if (([columns firstIndex] != CPNotFound && [columns firstIndex] < 0) || [columns lastIndex] >= [self numberOfColumns])
        return;

    // We deselect all rows when selecting columns.
    if ([_selectedRowIndexes count] > 0)
    {
        [self _updateHighlightWithOldRows:_selectedRowIndexes newRows:[CPIndexSet indexSet]];
        _selectedRowIndexes = [CPIndexSet indexSet];
    }

    var previousSelectedIndexes = [_selectedColumnIndexes copy];

    if (shouldExtendSelection)
        [_selectedColumnIndexes addIndexes:columns];
    else
        _selectedColumnIndexes = [columns copy];

    [self _updateHighlightWithOldColumns:previousSelectedIndexes newColumns:_selectedColumnIndexes];
    [_tableDrawView display]; // FIXME: should be setNeedsDisplayInRect:enclosing rect of new (de)selected columns
                              // but currently -drawRect: is not implemented here
    [_headerView setNeedsDisplay:YES];

    [self _noteSelectionDidChange];
}

- (void)selectRowIndexes:(CPIndexSet)rows byExtendingSelection:(BOOL)shouldExtendSelection
{
    if (([rows firstIndex] != CPNotFound && [rows firstIndex] < 0) || [rows lastIndex] >= [self numberOfRows])
        return;

    // We deselect all columns when selecting rows.
    if ([_selectedColumnIndexes count] > 0)
    {
        [self _updateHighlightWithOldColumns:_selectedColumnIndexes newColumns:[CPIndexSet indexSet]];
        _selectedColumnIndexes = [CPIndexSet indexSet];
        [_headerView setNeedsDisplay:YES];
    }

    var previousSelectedIndexes = [_selectedRowIndexes copy];

    if (shouldExtendSelection)
        [_selectedRowIndexes addIndexes:rows];
    else
        _selectedRowIndexes = [rows copy];

    [self _updateHighlightWithOldRows:previousSelectedIndexes newRows:_selectedRowIndexes];
    [_tableDrawView display]; // FIXME: should be setNeedsDisplayInRect:enclosing rect of new (de)selected rows
                              // but currently -drawRect: is not implemented here
    [self _noteSelectionDidChange];
}

- (void)_updateHighlightWithOldRows:(CPIndexSet)oldRows newRows:(CPIndexSet)newRows
{
    var firstExposedRow = [_exposedRows firstIndex],
        exposedLength = [_exposedRows lastIndex] - firstExposedRow + 1,
        deselectRows = [],
        selectRows = [],
        deselectRowIndexes = [oldRows copy],
        selectRowIndexes = [newRows copy];

    [deselectRowIndexes removeMatches:selectRowIndexes];
    [deselectRowIndexes getIndexes:deselectRows maxCount:-1 inIndexRange:CPMakeRange(firstExposedRow, exposedLength)];
    [selectRowIndexes getIndexes:selectRows maxCount:-1 inIndexRange:CPMakeRange(firstExposedRow, exposedLength)];

    for (var identifier in _dataViewsForTableColumns)
    {
        var dataViewsInTableColumn = _dataViewsForTableColumns[identifier];

        var count = deselectRows.length;
        while (count--)
        {
            var rowIndex = deselectRows[count];
            var view = dataViewsInTableColumn[rowIndex];
            [view unsetThemeState:CPThemeStateHighlighted];
        }

        count = selectRows.length;
        while (count--)
        {
            var rowIndex = selectRows[count];
            var view = dataViewsInTableColumn[rowIndex];
            [view setThemeState:CPThemeStateHighlighted];
        }
    }
}

- (void)_updateHighlightWithOldColumns:(CPIndexSet)oldColumns newColumns:(CPIndexSet)newColumns
{
    var firstExposedColumn = [_exposedColumns firstIndex],
        exposedLength = [_exposedColumns lastIndex] - firstExposedColumn  +1,
        deselectColumns  = [],
        selectColumns  = [],
        deselectColumnIndexes = [oldColumns copy],
        selectColumnIndexes = [newColumns copy];


    [deselectColumnIndexes removeMatches:selectColumnIndexes];
    [deselectColumnIndexes getIndexes:deselectColumns maxCount:-1 inIndexRange:CPMakeRange(firstExposedColumn, exposedLength)];
    [selectColumnIndexes getIndexes:selectColumns maxCount:-1 inIndexRange:CPMakeRange(firstExposedColumn, exposedLength)];

    var count = deselectColumns.length;
    while (count--)
    {
        var columnIndex = deselectColumns[count],
            identifier = [_tableColumns[columnIndex] UID],
            dataViewsInTableColumn = _dataViewsForTableColumns[identifier];

        [dataViewsInTableColumn makeObjectsPerformSelector:@selector(unsetThemeState:) withObject:CPThemeStateHighlighted];
        var headerView = [_tableColumns[columnIndex] headerView];
        [headerView unsetThemeState:CPThemeStateSelected];
    }

    count = selectColumns.length;
    while (count--)
    {
        var columnIndex = selectColumns[count],
            identifier = [_tableColumns[columnIndex] UID],
            dataViewsInTableColumn = _dataViewsForTableColumns[identifier];

        [dataViewsInTableColumn makeObjectsPerformSelector:@selector(setThemeState:) withObject:CPThemeStateHighlighted];
        var headerView = [_tableColumns[columnIndex] headerView];
        [headerView setThemeState:CPThemeStateSelected];
    }
}

- (CPIndexSet)selectedColumnIndexes
{
    return _selectedColumnIndexes;
}

- (CPIndexSet)selectedRowIndexes
{
    return _selectedRowIndexes;
}

- (void)deselectColumn:(CPInteger)aColumn
{
    [_selectedColumnIndexes removeIndex:aColumn];
    [self _noteSelectionDidChange];
}

- (void)deselectRow:(CPInteger)aRow
{
    [_selectedRowIndexes removeIndex:aRow];
    [self _noteSelectionDidChange];
}

- (CPInteger)numberOfSelectedColumns
{
    return [_selectedColumnIndexes count];
}

- (CPInteger)numberOfSelectedRows
{
    return [_selectedRowIndexes count];
}

/*
- (CPInteger)selectedColumn
    * - selectedRow
*/

- (BOOL)isColumnSelected:(CPInteger)aColumn
{
    return [_selectedColumnIndexes containsIndex:aColumn];
}

- (BOOL)isRowSelected:(CPInteger)aRow
{
    return [_selectedRowIndexes containsIndex:aRow];
}
/*
- (void)selectAll:
    * - deselectAll:
    * - allowsTypeSelect
    * - setAllowsTypeSelect:
*/
- (void)deselectAll
{
    [self selectRowIndexes:[CPIndexSet indexSet] byExtendingSelection:NO];
    [self selectColumnIndexes:[CPIndexSet indexSet] byExtendingSelection:NO];
}

//Table Dimensions

- (int)numberOfColumns
{
    return NUMBER_OF_COLUMNS();
}

/*
    Returns the number of rows in the receiver.
*/
- (int)numberOfRows
{
    if (!_dataSource)
        return 0;

    return [_dataSource numberOfRowsInTableView:self];
}

//Displaying Cell
/*
    * - preparedCellAtColumn:row:
*/
//Editing Cells
/*
    * - editColumn:row:withEvent:select:
    * - editedColumn
    * - editedRow
*/
//Setting Auxiliary Views
/*
    * - setHeaderView:
    * - headerView
    * - setCornerView:
    * - cornerView
*/

- (CPView)cornerView
{
    return _cornerView;
}

- (void)setCornerView:(CPView)aView
{
    if (_cornerView === aView)
        return;

    _cornerView = aView;

    var scrollView = [[self superview] superview];

    if ([scrollView isKindOfClass:[CPScrollView class]] && [scrollView documentView] === self)
        [scrollView _updateCornerAndHeaderView];
}

- (CPView)headerView
{
    return _headerView;
}

- (void)setHeaderView:(CPView)aHeaderView
{
    if (_headerView === aHeaderView)
        return;

    [_headerView setTableView:nil];

    _headerView = aHeaderView;

    if (_headerView)
    {
        [_headerView setTableView:self];
        [_headerView setFrameSize:_CGSizeMake(_CGRectGetWidth([self frame]), _CGRectGetHeight([_headerView frame]))];
    }

    var scrollView = [[self superview] superview];

    if ([scrollView isKindOfClass:[CPScrollView class]] && [scrollView documentView] === self)
        [scrollView _updateCornerAndHeaderView];
}

//Layout Support

// Complexity:
// O(Columns)
- (void)_recalculateTableColumnRanges
{
    if (_dirtyTableColumnRangeIndex < 0)
        return;

    var index = _dirtyTableColumnRangeIndex,
        count = NUMBER_OF_COLUMNS(),
        x = index === 0 ? 0.0 : CPMaxRange(_tableColumnRanges[index - 1]);

    for (; index < count; ++index)
    {
        var tableColumn = _tableColumns[index];

        if ([tableColumn isHidden])
            _tableColumnRanges[index] = CPMakeRange(x, 0.0);

        else
        {
            var width = [_tableColumns[index] width];

            _tableColumnRanges[index] = CPMakeRange(x, width);

            x += width;
        }
    }

    _tableColumnRanges.length = count;
    _dirtyTableColumnRangeIndex = CPNotFound;
}

// Complexity:
// O(1)
- (CGRect)rectOfColumn:(CPInteger)aColumnIndex
{
    aColumnIndex = +aColumnIndex;

    if (aColumnIndex < 0 || aColumnIndex >= NUMBER_OF_COLUMNS())
        return _CGRectMakeZero();

    UPDATE_COLUMN_RANGES_IF_NECESSARY();

    var range = _tableColumnRanges[aColumnIndex];

    return _CGRectMake(range.location, 0.0, range.length, CGRectGetHeight([self bounds]));
}

- (CGRect)rectOfRow:(CPInteger)aRowIndex
{
    if (NO)
        return NULL;

    // FIXME: WRONG: ASK TABLE COLUMN RANGE
    return _CGRectMake(0.0, (aRowIndex * (_rowHeight + _intercellSpacing.height)), _CGRectGetWidth([self bounds]), _rowHeight);
}

// Complexity:
// O(1)
- (CPRange)rowsInRect:(CGRect)aRect
{
    // If we have no rows, then we won't intersect anything.
    if (_numberOfRows <= 0)
        return CPMakeRange(0, 0);

    var bounds = [self bounds];

    // No rows if the rect doesn't even intersect us.
    if (!CGRectIntersectsRect(aRect, bounds))
        return CPMakeRange(0, 0);

    var firstRow = [self rowAtPoint:aRect.origin];

    // first row has to be undershot, because if not we wouldn't be intersecting.
    if (firstRow < 0)
        firstRow = 0;

    var lastRow = [self rowAtPoint:_CGPointMake(0.0, _CGRectGetMaxY(aRect))];

    // last row has to be overshot, because if not we wouldn't be intersecting.
    if (lastRow < 0)
        lastRow = _numberOfRows - 1;

    return CPMakeRange(firstRow, lastRow - firstRow + 1);
}

// Complexity:
// O(lg Columns) if table view contains no hidden columns
// O(Columns) if table view contains hidden columns
- (CPIndexSet)columnIndexesInRect:(CGRect)aRect
{
    var column = MAX(0, [self columnAtPoint:_CGPointMake(aRect.origin.x, 0.0)]),
        lastColumn = [self columnAtPoint:_CGPointMake(_CGRectGetMaxX(aRect), 0.0)];

    if (lastColumn === CPNotFound)
        lastColumn = NUMBER_OF_COLUMNS() - 1;

    // Don't bother doing the expensive removal of hidden indexes if we have no hidden columns.
    if (_numberOfHiddenColumns <= 0)
        return [CPIndexSet indexSetWithIndexesInRange:CPMakeRange(column, lastColumn - column + 1)];

    //
    var indexSet = [CPIndexSet indexSet];

    for (; column <= lastColumn; ++column)
    {
        var tableColumn = _tableColumns[column];

        if (![tableColumn isHidden])
            [indexSet addIndex:column];
    }

    return indexSet;
}

// Complexity:
// O(lg Columns) if table view contains now hidden columns
// O(Columns) if table view contains hidden columns
- (CPInteger)columnAtPoint:(CGPoint)aPoint
{
    var bounds = [self bounds];

    if (!_CGRectContainsPoint(bounds, aPoint))
        return CPNotFound;

    UPDATE_COLUMN_RANGES_IF_NECESSARY();

    var x = aPoint.x,
        low = 0,
        high = _tableColumnRanges.length - 1;

    while (low <= high)
    {
        var middle = FLOOR(low + (high - low) / 2),
            range = _tableColumnRanges[middle];

        if (x < range.location)
            high = middle - 1;

        else if (x >= CPMaxRange(range))
            low = middle + 1;

        else
        {
            var numberOfColumns = _tableColumnRanges.length;

            while (middle < numberOfColumns && [_tableColumns[middle] isHidden])
                ++middle;

            if (middle < numberOfColumns)
                return middle;

            return CPNotFound;
        }
   }

   return CPNotFound;
}

- (CPInteger)rowAtPoint:(CGPoint)aPoint
{
    var y = aPoint.y;

    var row = FLOOR(y / (_rowHeight + _intercellSpacing.height));

    if (row >= _numberOfRows)
        return -1;

    return row;
}

- (CGRect)frameOfDataViewAtColumn:(CPInteger)aColumn row:(CPInteger)aRow
{
    UPDATE_COLUMN_RANGES_IF_NECESSARY();

    var tableColumnRange = _tableColumnRanges[aColumn],
        rectOfRow = [self rectOfRow:aRow];

    return _CGRectMake(tableColumnRange.location, _CGRectGetMinY(rectOfRow), tableColumnRange.length, _CGRectGetHeight(rectOfRow));
}

- (void)resizeWithOldSuperviewSize:(CGSize)aSize
{
    [super resizeWithOldSuperviewSize:aSize];

    var mask = _columnAutoResizingStyle;

    if(mask === CPTableViewUniformColumnAutoresizingStyle)
    {
        // FIX ME: needs to respect proportion of the the columns set width...
        // this can also get slow when there are many rows
        // do this by getting the width of the new size and subtracting it from the width of the old size dividing the difference by the number of visible rows.
        // loop trough the rows one by one adding the quotient to each row be sure to check for min/max widths when doing it.

        var superview = [self superview];

        if (!superview)
            return;

        var superviewSize = [superview bounds].size;

        UPDATE_COLUMN_RANGES_IF_NECESSARY();

        var count = NUMBER_OF_COLUMNS();

        var visColumns = [[CPArray alloc] init];

        for(var i=0; i < count; i++)
        {
            if(![_tableColumns[i] isHidden])
                [visColumns addObject:i];
        }

        count = [visColumns count];

        //if there are rows
        if (count > 0)
        {
            //get total width // don't let it be smaller than 15
            var newWidth = MAX(15.0, superviewSize.width / count);

            //loop through all the rows again
            for(var i = 0; i < count; i++)
            {
                var columnToResize = _tableColumns[visColumns[i]];
                var newWidth = MAX([columnToResize minWidth], superviewSize.width / count);
                newWidth = (newWidth > [columnToResize maxWidth]) ? [columnToResize maxWidth] : newWidth;

                [columnToResize setWidth:FLOOR(newWidth)];
            }
        }

        [self setNeedsLayout];
    }

    if(mask === CPTableViewLastColumnOnlyAutoresizingStyle)
    {
        [self sizeLastColumnToFit];
    }

    if(mask === CPTableViewFirstColumnOnlyAutoresizingStyle)
    {
        var superview = [self superview];

        if (!superview)
            return;

        var superviewSize = [superview bounds].size;

        UPDATE_COLUMN_RANGES_IF_NECESSARY();

        var count = NUMBER_OF_COLUMNS();

        var visColumns = [[CPArray alloc] init];
        var totalWidth = 0;

        for(var i=0; i < count; i++)
        {
            if(![_tableColumns[i] isHidden])
            {
                [visColumns addObject:i];
                totalWidth += [_tableColumns[i] width];
            }
        }

        count = [visColumns count];

        //if there are rows
        if (count > 0)
        {
            var columnToResize = _tableColumns[visColumns[0]];
            var newWidth = superviewSize.width - totalWidth;// - [columnToResize width];
            newWidth += [columnToResize width];
            newWidth = (newWidth < [columnToResize minWidth]) ? [columnToResize minWidth] : newWidth;
            newWidth = (newWidth > [columnToResize maxWidth]) ? [columnToResize maxWidth] : newWidth;

            [columnToResize setWidth:FLOOR(newWidth)];
        }

        [self setNeedsLayout];
    }

}

- (void)setColumnAutoresizingStyle:(unsigned)style
{
    //FIX ME: CPTableViewSequentialColumnAutoresizingStyle and CPTableViewReverseSequentialColumnAutoresizingStyle are not yet implemented
    _columnAutoResizingStyle = style;
}

- (unsigned)columnAutoresizingStyle
{
    return _columnAutoResizingStyle;
}

- (void)sizeLastColumnToFit
{
    var superview = [self superview];

    if (!superview)
        return;

    var superviewSize = [superview bounds].size;

    UPDATE_COLUMN_RANGES_IF_NECESSARY();

    var count = NUMBER_OF_COLUMNS();

    //decrement the counter until we get to the last row that's not hidden
    while (count-- && [_tableColumns[count] isHidden]) ;

    //if the last row exists
    if (count >= 0)
    {
        var columnToResize = _tableColumns[count];
        var newSize = MAX(0.0, superviewSize.width - CGRectGetMinX([self rectOfColumn:count]));

        if (newSize > 0)
        {
            newSize = (newSize < [columnToResize minWidth]) ? [columnToResize minWidth] : newSize;
            newSize = (newSize > [columnToResize maxWidth]) ? [columnToResize maxWidth] : newSize;
            [columnToResize setWidth:newSize];
        }
    }

    [self setNeedsLayout];
}

- (void)noteNumberOfRowsChanged
{
    _numberOfRows = [_dataSource numberOfRowsInTableView:self];

    [self tile];
}

- (void)tile
{
    UPDATE_COLUMN_RANGES_IF_NECESSARY();

    // FIXME: variable row heights.
    var width = _tableColumnRanges.length > 0 ? CPMaxRange([_tableColumnRanges lastObject]) : 0.0,
        height = (_rowHeight + _intercellSpacing.height) * _numberOfRows,
        superview = [self superview];

    if ([superview isKindOfClass:[CPClipView class]])
    {
        var superviewSize = [superview bounds].size;

        width = MAX(superviewSize.width, width);
        height = MAX(superviewSize.height, height);
    }

    [self setFrameSize:_CGSizeMake(width, height)];

    [self setNeedsLayout];
    [self setNeedsDisplay:YES];
}

/*
    * - tile
    * - sizeToFit
    * - noteHeightOfRowsWithIndexesChanged:
*/
//Scrolling
/*
    * - scrollRowToVisible:
    * - scrollColumnToVisible:
*/

- (void)scrollRowToVisible:(int)rowIndex
{
    [self scrollRectToVisible:[self rectOfRow:rowIndex]];
}

- (void)scrollColumnToVisible:(int)columnIndex
{
    [self scrollRectToVisible:[self rectOfColumn:columnIndex]];
    /*FIX ME: tableview header isn't rendered until you click the horizontal scroller (or scroll)*/
}

//Persistence
/*
    * - autosaveName
    * - autosaveTableColumns
    * - setAutosaveName:
    * - setAutosaveTableColumns:
*/

//Setting the Delegate:(id)aDelegate

- (void)setDelegate:(id)aDelegate
{
    if (_delegate === aDelegate)
        return;

    var defaultCenter = [CPNotificationCenter defaultCenter];

    if (_delegate)
    {
        if ([_delegate respondsToSelector:@selector(tableViewColumnDidMove:)])
            [defaultCenter
                removeObserver:_delegate
                          name:CPTableViewColumnDidMoveNotification
                        object:self];

        if ([_delegate respondsToSelector:@selector(tableViewColumnDidResize:)])
            [defaultCenter
                removeObserver:_delegate
                          name:CPTableViewColumnDidResizeNotification
                        object:self];

        if ([_delegate respondsToSelector:@selector(tableViewSelectionDidChange:)])
            [defaultCenter
                removeObserver:_delegate
                          name:CPTableViewSelectionDidChangeNotification
                        object:self];

        if ([_delegate respondsToSelector:@selector(tableViewSelectionIsChanging:)])
            [defaultCenter
                removeObserver:_delegate
                          name:CPTableViewSelectionIsChangingNotification
                        object:self];
    }

    _delegate = aDelegate;
    _implementedDelegateMethods = 0;

    if ([_delegate respondsToSelector:@selector(selectionShouldChangeInTableView:)])
        _implementedDelegateMethods |= CPTableViewDelegate_selectionShouldChangeInTableView_;

    if ([_delegate respondsToSelector:@selector(tableView:dataViewForTableColumn:row:)])
        _implementedDelegateMethods |= CPTableViewDelegate_tableView_dataViewForTableColumn_row_;

    if ([_delegate respondsToSelector:@selector(tableView:didClickTableColumn:)])
        _implementedDelegateMethods |= CPTableViewDelegate_tableView_didClickTableColumn_;

    if ([_delegate respondsToSelector:@selector(tableView:didDragTableColumn:)])
        _implementedDelegateMethods |= CPTableViewDelegate_tableView_didDragTableColumn_;

    if ([_delegate respondsToSelector:@selector(tableView:heightOfRow:)])
        _implementedDelegateMethods |= CPTableViewDelegate_tableView_heightOfRow_;

    if ([_delegate respondsToSelector:@selector(tableView:isGroupRow:)])
        _implementedDelegateMethods |= CPTableViewDelegate_tableView_isGroupRow_;

    if ([_delegate respondsToSelector:@selector(tableView:mouseDownInHeaderOfTableColumn:)])
        _implementedDelegateMethods |= CPTableViewDelegate_tableView_mouseDownInHeaderOfTableColumn_;

    if ([_delegate respondsToSelector:@selector(tableView:nextTypeSelectMatchFromRow:toRow:forString:)])
        _implementedDelegateMethods |= CPTableViewDelegate_tableView_nextTypeSelectMatchFromRow_toRow_forString_;

    if ([_delegate respondsToSelector:@selector(tableView:selectionIndexesForProposedSelection:)])
        _implementedDelegateMethods |= CPTableViewDelegate_tableView_selectionIndexesForProposedSelection_;

    if ([_delegate respondsToSelector:@selector(tableView:shouldEditTableColumn:row:)])
        _implementedDelegateMethods |= CPTableViewDelegate_tableView_shouldEditTableColumn_row_;

    if ([_delegate respondsToSelector:@selector(tableView:shouldSelectRow:)])
        _implementedDelegateMethods |= CPTableViewDelegate_tableView_shouldSelectRow_;

    if ([_delegate respondsToSelector:@selector(tableView:shouldSelectTableColumn:)])
        _implementedDelegateMethods |= CPTableViewDelegate_tableView_shouldSelectTableColumn_;

    if ([_delegate respondsToSelector:@selector(tableView:shouldShowViewExpansionForTableColumn:row:)])
        _implementedDelegateMethods |= CPTableViewDelegate_tableView_shouldShowViewExpansionForTableColumn_row_;

    if ([_delegate respondsToSelector:@selector(tableView:shouldTrackView:forTableColumn:row:)])
        _implementedDelegateMethods |= CPTableViewDelegate_tableView_shouldTrackView_forTableColumn_row_;

    if ([_delegate respondsToSelector:@selector(tableView:shouldTypeSelectForEvent:withCurrentSearchString:)])
        _implementedDelegateMethods |= CPTableViewDelegate_tableView_shouldTypeSelectForEvent_withCurrentSearchString_;

    if ([_delegate respondsToSelector:@selector(tableView:toolTipForView:rect:tableColumn:row:mouseLocation:)])
        _implementedDelegateMethods |= CPTableViewDelegate_tableView_toolTipForView_rect_tableColumn_row_mouseLocation_;

    if ([_delegate respondsToSelector:@selector(tableView:typeSelectStringForTableColumn:row:)])
        _implementedDelegateMethods |= CPTableViewDelegate_tableView_typeSelectStringForTableColumn_row_;

    if ([_delegate respondsToSelector:@selector(tableView:willDisplayView:forTableColumn:row:)])
        _implementedDelegateMethods |= CPTableViewDelegate_tableView_willDisplayView_forTableColumn_row_;

    if ([_delegate respondsToSelector:@selector(tableViewColumnDidMove:)])
        [defaultCenter
            addObserver:_delegate
            selector:@selector(tableViewColumnDidMove:)
            name:CPTableViewColumnDidMoveNotification
            object:self];

    if ([_delegate respondsToSelector:@selector(tableViewColumnDidResize:)])
        [defaultCenter
            addObserver:_delegate
            selector:@selector(tableViewColumnDidResize:)
            name:CPTableViewColumnDidResizeNotification
            object:self];

    if ([_delegate respondsToSelector:@selector(tableViewSelectionDidChange:)])
        [defaultCenter
            addObserver:_delegate
            selector:@selector(tableViewSelectionDidChange:)
            name:CPTableViewSelectionDidChangeNotification
            object:self];

    if ([_delegate respondsToSelector:@selector(tableViewSelectionIsChanging:)])
        [defaultCenter
            addObserver:_delegate
            selector:@selector(tableViewSelectionIsChanging:)
            name:CPTableViewSelectionIsChangingNotification
            object:self];
}

- (id)delegate
{
    return _delegate;
}

//Highlightable Column Headers
/*
- (CPTableColumn)highlightedTableColumn
{

}

    * - setHighlightedTableColumn:
*/
//Dragging
/*
    * - dragImageForRowsWithIndexes:tableColumns:event:offset:
    * - canDragRowsWithIndexes:atPoint:
    * - setDraggingSourceOperationMask:forLocal:
    * - setDropRow:dropOperation:
    * - setVerticalMotionCanBeginDrag:
    * - verticalMotionCanBeginDrag
*/
- (BOOL)canDragRowsWithIndexes:(CPIndexSet)rowIndexes atPoint:(CGPoint)mouseDownPoint
{
    return YES;
}

- (CPImage)dragImageForRowsWithIndexes:(CPIndexSet)dragRows 
						  tableColumns:(CPArray)theTableColumns 
								 event:(CPEvent)dragEvent 
								offset:(CPPointPointer)dragImageOffset
{
    return [[CPImage alloc] initWithContentsOfFile:@"Frameworks/AppKit/Resources/GenericFile.png" size:CGSizeMake(32,32)];
}

- (CPView)dragViewForRowsWithIndexes:(CPIndexSet)theDraggedRows 
						tableColumns:(CPArray)theTableColumns 
							   event:(CPEvent)theDragEvent 
							  offset:(CPPoint)dragViewOffset
{
	var size = [self bounds].size,
		view = [[CPView alloc] initWithFrame:CPMakeRect(dragViewOffset.x, dragViewOffset.y, size.width, size.height)];
		
	[view setBackgroundColor:[CPColor clearColor]];
	[view setAlphaValue:0.7];
	
	// We have to fetch all the data views for the selected rows and columns
	// After that we can copy these add them to a transparent drag view and use that drag view 
	// to make it appear we are dragging images of those rows (as you would do in regular Cocoa)
	var firstExposedColumn = [_exposedColumns firstIndex],
		exposedLength = [_exposedColumns lastIndex] - firstExposedColumn + 1,
		columns = [];
		
	[_exposedColumns getIndexes:columns maxCount:-1 inIndexRange:CPMakeRange(firstExposedColumn, exposedLength)];
	
	var columnIndex = [columns count],
		draggedDataViews = [],
		dragViewHeight = 0.0;
		
	while (columnIndex--) {
		var column = [_tableColumns objectAtIndex:columnIndex],
			yOffset = 0,
			rowIndex = CPNotFound;
		
		while ((rowIndex = [_selectedRowIndexes indexGreaterThanIndex:rowIndex]) !== CPNotFound)
		{
			var dataView = [self _newDataViewForRow:rowIndex tableColumn:column];
			
			[dataView setBackgroundColor:[CPColor clearColor]];
			[dataView setFrame:[self frameOfDataViewAtColumn:columnIndex row:rowIndex]];
			[dataView setObjectValue:[self _objectValueForTableColumn:column row:rowIndex]];
			
			[view addSubview:dataView];
		}
	}
	
	return view;
}

- (CPImage)dragViewForRowsWithIndexes:(CPIndexSet)dragRows tableColumns:(CPArray)theTableColumns event:(CPEvent)dragEvent offset:(CPPointPointer)dragImageOffset
{
    var draggedRowsArray = [],
        colCount = [theTableColumns count],
        rowsCount = [dragRows count],
        firstRowIndex = [dragRows firstIndex],
        rowIndexesLength = [dragRows lastIndex] - firstRowIndex + 1,
        
        firstRowRect = [self rectOfRow:firstRowIndex],
        exposedMinX = CGRectGetMinX([self exposedClipRect]),
        dragViewWidth = CGRectGetWidth([self exposedClipRect]),
        dragViewHeight = rowIndexesLength * _rowHeight,
        
        location = [self convertPoint:[dragEvent locationInWindow] fromView:nil];
        
    dragImageOffset.x = exposedMinX + CGRectGetMinX(firstRowRect) - location.x + dragViewWidth/2;
    dragImageOffset.y = CGRectGetMinY(firstRowRect) - location.y + dragViewHeight/2;
    
    var draggedView = [[CPView alloc] initWithFrame:CGRectMake(0, 0, dragViewWidth, dragViewHeight)];

    [dragRows getIndexes:draggedRowsArray maxCount:-1 inIndexRange:CPMakeRange(firstRowIndex, rowIndexesLength)];
    
    // calculate the dragImageOffset : we want the ghost row to be where the real row is.    

    for (var i = 0; i < rowsCount ; i++)
    {
        var rowIndex = draggedRowsArray[i];
        var dataViewOriginY = (rowIndex - firstRowIndex) * [self rowHeight];
        for (var c = 0; c < colCount; c++)
        {
            var column = [theTableColumns objectAtIndex:c],
                tableColumnUID = [column UID],
                dataView = _dataViewsForTableColumns[tableColumnUID][rowIndex];
            
            var frame = [dataView frame];
            frame.origin.y = dataViewOriginY;
            frame.origin.x -= exposedMinX;
            
            // Mega hack: The default CPView impl. doesn't implement -copy so we copy the innerHTML
            // It ok because it's a temporary view and we won't have to interact with it later ...
            // ... except we want the text to be normal when it's a selected row (unset the highlighted theme state)
            // and that does'nt work.
            // Possible fix: only for default dataviews (CPTextField), we can implement -copy and unset the state
            var html = dataView._DOMElement.innerHTML;
            var dataViewCopy = [[CPView alloc] initWithFrame:frame];
            dataViewCopy._DOMElement.innerHTML = html;
            
            // This works (don't know how ?!). Until we fix the previous bug, we can stay with a white transparent bg 
            // so at least we have a visible feedback of the dragged row. Maybe less opaque ...
            [dataViewCopy setBackgroundColor:[CPColor colorWithWhite:1 alpha:0.7]];
            
            [draggedView addSubview:dataViewCopy];
        }    
    }
    
    return draggedView;
}

- (void)setDraggingSourceOperationMask:(CPDragOperation)mask forLocal:(BOOL)isLocal
{
    //ignoral local for the time being since only one capp app can run at a time...
    _dragOperationDefaultMask = mask;
}

/*
    this should be called inside tableView:validateDrop:... method
    either drop on or above,
    specify the row as -1 to select the whole table for drop on
*/
- (void)setDropRow:(CPInteger)row dropOperation:(CPTableViewDropOperation)operation
{
    if(row < 0 && operation === CPTableViewDropAbove)
        row = 0;

    if(row >= [self numberOfRows] && operation === CPTableViewDropOn)
        [[CPException exceptionWithName:@"Error" reason:@"Attempt to set dropRow="+ row +", dropOperation=CPTableViewDropOn when [0 - "+ [self numberOfRows] +"] is valid range of rows." userInfo:nil] raise];

    _retargetedDropRow = row;
    _retargetedDropOperation = operation;
}

/*
    can be:
    None
    Regular
    Source List

    FIX ME: this should vary up the highlight color, currently nothing is being done with it
*/
- (void)setDraggingDestinationFeedbackStyle:(CPTableViewDraggingDestinationFeedbackStyle)aStyle
{
    _destinationDragStyle = aStyle;
}

- (CPTableViewDraggingDestinationFeedbackStyle)draggingDestinationFeedbackStyle
{
    return _destinationDragStyle;
}

- (void)setVerticalMotionCanBeginDrag:(BOOL)aFlag
{
    _verticalMotionCanDrag = aFlag;
}

- (BOOL)verticalMotionCanBeginDrag
{
    return _verticalMotionCanDrag;
}



//Sorting
/*
    * - setSortDescriptors:
    * - sortDescriptors
*/

//Text Delegate Methods
/*
    * - textShouldBeginEditing:
    * - textDidBeginEditing:
    * - textDidChange:
    * - textShouldEndEditing:
    * - textDidEndEditing:
*/

- (id)_objectValueForTableColumn:(CPTableColumn)aTableColumn row:(CPInteger)aRowIndex
{
	CPLog.debug(@"_objectValueForTableColumn:%@ row: %@", aTableColumn, aRowIndex);
    var tableColumnUID = [aTableColumn UID],
        tableColumnObjectValues = _objectValues[tableColumnUID];

    if (!tableColumnObjectValues)
    {
        tableColumnObjectValues = [];
        _objectValues[tableColumnUID] = tableColumnObjectValues;
    }

    var objectValue = tableColumnObjectValues[aRowIndex];

    if (objectValue === undefined)
    {
        objectValue = [_dataSource tableView:self objectValueForTableColumn:aTableColumn row:aRowIndex];
        tableColumnObjectValues[aRowIndex] = objectValue;
    }

	CPLog.debug(@"return %@", objectValue);
    return objectValue;
}

- (CGRect)_exposedRect
{
    var superview = [self superview];

    if (![superview isKindOfClass:[CPClipView class]])
        return [self bounds];

    return [self convertRect:CGRectIntersection([superview bounds], [self frame]) fromView:superview];
}

- (void)load
{
//    if (!window.blah)
//        return window.setTimeout(function() { window.blah = true; [self load]; window.blah = false}, 0.0);

 //   if (window.console && window.console.profile)
 //       console.profile("cell-load");

    if (_reloadAllRows)
    {
        [self _unloadDataViewsInRows:_exposedRows columns:_exposedColumns];

        _exposedRows = [CPIndexSet indexSet];
        _exposedColumns = [CPIndexSet indexSet];

        _reloadAllRows = NO;
    }

    var exposedRect = [self _exposedRect],
        exposedRows = [CPIndexSet indexSetWithIndexesInRange:[self rowsInRect:exposedRect]],
        exposedColumns = [self columnIndexesInRect:exposedRect],
        obscuredRows = [_exposedRows copy],
        obscuredColumns = [_exposedColumns copy];

    [obscuredRows removeIndexes:exposedRows];
    [obscuredColumns removeIndexes:exposedColumns];

    var newlyExposedRows = [exposedRows copy],
        newlyExposedColumns = [exposedColumns copy];

    [newlyExposedRows removeIndexes:_exposedRows];
    [newlyExposedColumns removeIndexes:_exposedColumns];

    var previouslyExposedRows = [exposedRows copy],
        previouslyExposedColumns = [exposedColumns copy];

    [previouslyExposedRows removeIndexes:newlyExposedRows];
    [previouslyExposedColumns removeIndexes:newlyExposedColumns];

//    console.log("will remove:" + '\n\n' +
//        previouslyExposedRows + "\n" + obscuredColumns + "\n\n" +
//        obscuredRows + "\n" + previouslyExposedColumns + "\n\n" +
//        obscuredRows + "\n" + obscuredColumns);
    [self _unloadDataViewsInRows:previouslyExposedRows columns:obscuredColumns];
    [self _unloadDataViewsInRows:obscuredRows columns:previouslyExposedColumns];
    [self _unloadDataViewsInRows:obscuredRows columns:obscuredColumns];

    [self _loadDataViewsInRows:previouslyExposedRows columns:newlyExposedColumns];
    [self _loadDataViewsInRows:newlyExposedRows columns:previouslyExposedColumns];
    [self _loadDataViewsInRows:newlyExposedRows columns:newlyExposedColumns];

//    console.log("newly exposed rows: " + newlyExposedRows + "\nnewly exposed columns: " + newlyExposedColumns);
    _exposedRows = exposedRows;
    _exposedColumns = exposedColumns;

    [_tableDrawView setFrame:exposedRect];

//    [_tableDrawView setBounds:exposedRect];
    [_tableDrawView display];

    // Now clear all the leftovers
    // FIXME: this could be faster!
    for (identifier in _cachedDataViews)
    {
        var dataViews = _cachedDataViews[identifier],
            count = dataViews.length;

        while (count--)
            [dataViews[count] removeFromSuperview];
    }

  //  if (window.console && window.console.profile)
//        console.profileEnd("cell-load");
}

- (void)_unloadDataViewsInRows:(CPIndexSet)rows columns:(CPIndexSet)columns
{
    if (![rows count] || ![columns count])
        return;

    var rowArray = [],
        columnArray = [];

    [rows getIndexes:rowArray maxCount:-1 inIndexRange:nil];
    [columns getIndexes:columnArray maxCount:-1 inIndexRange:nil];

    var columnIndex = 0,
        columnsCount = columnArray.length;

    for (; columnIndex < columnsCount; ++columnIndex)
    {
        var column = columnArray[columnIndex],
            tableColumn = _tableColumns[column],
            tableColumnUID = [tableColumn UID];

        var rowIndex = 0,
            rowsCount = rowArray.length;

        for (; rowIndex < rowsCount; ++rowIndex)
        {
            var row = rowArray[rowIndex],
                dataView = _dataViewsForTableColumns[tableColumnUID][row];

            _dataViewsForTableColumns[tableColumnUID][row] = nil;

            [self _enqueueReusableDataView:dataView];
        }
    }
}

- (void)_loadDataViewsInRows:(CPIndexSet)rows columns:(CPIndexSet)columns
{
    if (![rows count] || ![columns count])
        return;

    var rowArray = [],
        rowRects = [],
        columnArray = [];

    [rows getIndexes:rowArray maxCount:-1 inIndexRange:nil];
    [columns getIndexes:columnArray maxCount:-1 inIndexRange:nil];

    UPDATE_COLUMN_RANGES_IF_NECESSARY();

    var columnIndex = 0,
        columnsCount = columnArray.length;

    for (; columnIndex < columnsCount; ++columnIndex)
    {
        var column = columnArray[columnIndex],
            tableColumn = _tableColumns[column],
            tableColumnUID = [tableColumn UID];

        if (!_dataViewsForTableColumns[tableColumnUID])
            _dataViewsForTableColumns[tableColumnUID] = [];

        var rowIndex = 0,
            rowsCount = rowArray.length;

        var isColumnSelected = [_selectedColumnIndexes containsIndex:column];
        for (; rowIndex < rowsCount; ++rowIndex)
        {
            var row = rowArray[rowIndex],
                dataView = [self _newDataViewForRow:row tableColumn:tableColumn],
                isTextField = [dataView isKindOfClass:[CPTextField class]];

            [dataView setFrame:[self frameOfDataViewAtColumn:column row:row]];
            [dataView setObjectValue:[self _objectValueForTableColumn:tableColumn row:row]];

            if (isColumnSelected || [self isRowSelected:row])
                [dataView setThemeState:CPThemeStateHighlighted];
            else
                [dataView unsetThemeState:CPThemeStateHighlighted];

            if (_implementedDelegateMethods & CPTableViewDelegate_tableView_willDisplayView_forTableColumn_row_)
                [[self delegate] tableView:self willDisplayView:dataView forTableColumn:tableColumn row:row];

            if ([dataView superview] !== self)
                [self addSubview:dataView];

            _dataViewsForTableColumns[tableColumnUID][row] = dataView;

            if (_editingCellIndex && _editingCellIndex.x === column && _editingCellIndex.y === row) {
                _editingCellIndex = undefined;

                if (isTextField) {
                    [dataView setEditable:YES];
                    [dataView setSendsActionOnEndEditing:YES];
                    [dataView setSelectable:YES];
                    [dataView selectText:nil]; // Doesn't seem to actually work (yet?).
                }
                [dataView setTarget:self];
                [dataView setAction:@selector(_commitDataViewObjectValue:)];
                dataView.tableViewEditedColumnObj = tableColumn;
                dataView.tableViewEditedRowIndex = row;
            } else if (isTextField) {
                [dataView setEditable:NO];
                [dataView setSelectable:NO];
            }
        }
    }
}

- (void)_commitDataViewObjectValue:(CPTextView)sender
{
    [_dataSource tableView:self
        setObjectValue:[sender objectValue]
        forTableColumn:sender.tableViewEditedColumnObj
        row:sender.tableViewEditedRowIndex];
}

- (CPView)_newDataViewForRow:(CPInteger)aRow tableColumn:(CPTableColumn)aTableColumn
{
    return [aTableColumn _newDataViewForRow:aRow];
}

- (void)_enqueueReusableDataView:(CPView)aDataView
{
    // FIXME: yuck!
    var identifier = aDataView.identifier;

    if (!_cachedDataViews[identifier])
        _cachedDataViews[identifier] = [aDataView];
    else
        _cachedDataViews[identifier].push(aDataView);
}

- (void)setFrameSize:(CGSize)aSize
{
    [super setFrameSize:aSize];

    if (_headerView)
        [_headerView setFrameSize:_CGSizeMake(_CGRectGetWidth([self frame]), _CGRectGetHeight([_headerView frame]))];
}

- (CGRect)exposedClipRect
{
    var superview = [self superview];

    if (![superview isKindOfClass:[CPClipView class]])
        return [self bounds];

    return [self convertRect:CGRectIntersection([superview bounds], [self frame]) fromView:superview];
}

- (void)_drawRect:(CGRect)aRect
{
    var exposedRect = [self _exposedRect];

    [self drawBackgroundInClipRect:exposedRect];
    [self drawGridInClipRect:exposedRect];
    [self highlightSelectionInClipRect:exposedRect];
}

- (void)drawRect:(CGRect)aRect
{
    [_tableDrawView display];
}

- (void)drawBackgroundInClipRect:(CGRect)aRect
{
    if (![self usesAlternatingRowBackgroundColors])
        return;

    var rowColors = [self alternatingRowBackgroundColors],
        colorCount = [rowColors count];

    if (colorCount === 0)
        return;

    var context = [[CPGraphicsContext currentContext] graphicsPort];

    if (colorCount === 1)
    {
        CGContextSetFillColor(context, rowColors[0]);
        CGContextFillRect(context, aRect);

        return;
    }
    // CGContextFillRect(context, CGRectIntersection(aRect, fillRect));
    // console.profile("row-paint");
    var exposedRows = [self rowsInRect:aRect],
        firstRow = exposedRows.location,
        lastRow = CPMaxRange(exposedRows) - 1,
        colorIndex = MIN(exposedRows.length, colorCount),
        heightFilled = 0.0;

    while (colorIndex--)
    {
        var row = firstRow % colorCount + firstRow + colorIndex,
            fillRect = nil;

        CGContextBeginPath(context);

        for (; row <= lastRow; row += colorCount)
            CGContextAddRect(context, CGRectIntersection(aRect, fillRect = [self rectOfRow:row]));

        if (row - colorCount === lastRow)
            heightFilled = _CGRectGetMaxY(fillRect);

        CGContextClosePath(context);

        CGContextSetFillColor(context, rowColors[colorIndex]);
        CGContextFillPath(context);
    }
    // console.profileEnd("row-paint");

    var totalHeight = _CGRectGetMaxY(aRect);

    if (heightFilled >= totalHeight || _rowHeight <= 0.0)
        return;

    var rowHeight = _rowHeight + _intercellSpacing.height,
        fillRect = _CGRectMake(_CGRectGetMinX(aRect), _CGRectGetMinY(aRect) + heightFilled, _CGRectGetWidth(aRect), rowHeight);

    for (row = lastRow + 1; heightFilled < totalHeight; ++row)
    {
        CGContextSetFillColor(context, rowColors[row % colorCount]);
        CGContextFillRect(context, fillRect);

        heightFilled += rowHeight;
        fillRect.origin.y += rowHeight;
    }
}

- (void)drawGridInClipRect:(CGRect)aRect
{
    var context = [[CPGraphicsContext currentContext] graphicsPort],
        gridStyleMask = [self gridStyleMask];

    if (!(gridStyleMask & (CPTableViewSolidHorizontalGridLineMask | CPTableViewSolidVerticalGridLineMask)))
        return;

    CGContextBeginPath(context);

    if (gridStyleMask & CPTableViewSolidHorizontalGridLineMask)
    {
        var exposedRows = [self rowsInRect:aRect];
            row = exposedRows.location,
            lastRow = CPMaxRange(exposedRows) - 1,
            rowY = 0.0,
            minX = _CGRectGetMinX(aRect),
            maxX = _CGRectGetMaxX(aRect);

        for (; row <= lastRow; ++row)
        {
            // grab each row rect and add the top and bottom lines
            var rowRect = [self rectOfRow:row],
                rowY = _CGRectGetMaxY(rowRect) - 0.5;

            CGContextMoveToPoint(context, minX, rowY);
            CGContextAddLineToPoint(context, maxX, rowY);
        }

        if (_rowHeight > 0.0)
        {
            var rowHeight = _rowHeight + _intercellSpacing.height,
                totalHeight = _CGRectGetMaxY(aRect);

            while (rowY < totalHeight)
            {
                rowY += rowHeight;

                CGContextMoveToPoint(context, minX, rowY);
                CGContextAddLineToPoint(context, maxX, rowY);
            }
        }
    }

    if (gridStyleMask & CPTableViewSolidVerticalGridLineMask)
    {
        var exposedColumnIndexes = [self columnIndexesInRect:aRect],
            columnsArray = [];

        [exposedColumnIndexes getIndexes:columnsArray maxCount:-1 inIndexRange:nil];

        var columnArrayIndex = 0,
            columnArrayCount = columnsArray.length,
            minY = _CGRectGetMinY(aRect),
            maxY = _CGRectGetMaxY(aRect);


        for (; columnArrayIndex < columnArrayCount; ++columnArrayIndex)
        {
            var columnRect = [self rectOfColumn:columnsArray[columnArrayIndex]],
                columnX = _CGRectGetMaxX(columnRect) + 0.5;

            CGContextMoveToPoint(context, columnX, minY);
            CGContextAddLineToPoint(context, columnX, maxY);
        }
    }

    CGContextClosePath(context);
    CGContextSetStrokeColor(context, _gridColor);
    CGContextStrokePath(context);
}


- (void)highlightSelectionInClipRect:(CGRect)aRect
{
    // FIXME: This color thingy is terrible probably.
    if ([self selectionHighlightStyle] === CPTableViewSelectionHighlightStyleSourceList)
        [[CPColor selectionColorSourceView] setFill];
    else
       [[CPColor selectionColor] setFill];

    var context = [[CPGraphicsContext currentContext] graphicsPort],
        indexes = [],
        rectSelector = @selector(rectOfRow:);

	   [_selectionHightlightColor setFill];


    if ([_selectedRowIndexes count] >= 1)
    {
        var exposedRows = [CPIndexSet indexSetWithIndexesInRange:[self rowsInRect:aRect]],
            firstRow = [exposedRows firstIndex],
            exposedRange = CPMakeRange(firstRow, [exposedRows lastIndex] - firstRow + 1);

        [_selectedRowIndexes getIndexes:indexes maxCount:-1 inIndexRange:exposedRange];
    }

    else if ([_selectedColumnIndexes count] >= 1)
    {
        rectSelector = @selector(rectOfColumn:);

        var exposedColumns = [self columnIndexesInRect:aRect],
            firstColumn = [exposedColumns firstIndex],
            exposedRange = CPMakeRange(firstColumn, [exposedColumns lastIndex] - firstColumn + 1);

        [_selectedColumnIndexes getIndexes:indexes maxCount:-1 inIndexRange:exposedRange];
    }

    var count = [indexes count];

    if (!count)
        return;

    var count2 = count;

    CGContextBeginPath(context);

    while (count--)
        CGContextAddRect(context, CGRectIntersection(objj_msgSend(self, rectSelector, indexes[count]), aRect));

    CGContextClosePath(context);
    CGContextFillPath(context);

    CGContextBeginPath(context);
    gridStyleMask = [self gridStyleMask];
    for(var i=0; i < count2-1; i++)
    {
         var rect = [self rectOfRow:indexes[i]],
             minX = _CGRectGetMinX(rect) - 0.5,
             maxX = _CGRectGetMaxX(rect) - 0.5,
             minY = _CGRectGetMinY(rect) - 0.5,
             maxY = _CGRectGetMaxY(rect) - 0.5;

        //FIX ME: if there are vertical lines we need to make them white too...
        /*if (gridStyleMask & CPTableViewSolidVerticalGridLineMask)
        {
            var exposedColumns = [self columnIndexesInRect:aRect],
                columnIndexes = [],
                exposedColumns2 = CPMakeRange([exposedColumns firstIndex], [exposedColumns lastIndex] - firstColumn + 1);
                [exposedColumns getIndexes:columnIndexes maxCount:-1 inIndexRange:exposedColumns2],
                columnCount = [exposedColumns count];

            for(var c = 0; c < columnCount - 1; c++)
            {
                var colRect = [self rectOfColumn:columnIndexes[c]],
                    colX = _CGRectGetMaxX(rect) - 0.5;
                console.log("colX");
                CGContextMoveToPoint(context, colX, minY);
                CGContextAddLineToPoint(context, colX, maxY);
            }

        }*/

         CGContextMoveToPoint(context, minX, maxY);
         CGContextAddLineToPoint(context, maxX, maxY);
    }

    CGContextClosePath(context);
    CGContextSetStrokeColor(context, [CPColor whiteColor]);
    CGContextStrokePath(context);
}

- (void)layoutSubviews
{
    [self load];
}

- (void)viewWillMoveToSuperview:(CPView)aView
{
    var superview = [self superview],
        defaultCenter = [CPNotificationCenter defaultCenter];

    if (superview)
    {
        [defaultCenter
            removeObserver:self
                      name:CPViewFrameDidChangeNotification
                    object:superview];

        [defaultCenter
            removeObserver:self
                      name:CPViewBoundsDidChangeNotification
                    object:superview];
    }

    if (aView)
    {
        [aView setPostsFrameChangedNotifications:YES];
        [aView setPostsBoundsChangedNotifications:YES];

        [defaultCenter
            addObserver:self
               selector:@selector(superviewFrameChanged:)
                   name:CPViewFrameDidChangeNotification
                 object:aView];

        [defaultCenter
            addObserver:self
               selector:@selector(superviewBoundsChanged:)
                   name:CPViewBoundsDidChangeNotification
                 object:aView];
    }
}

- (void)superviewBoundsChanged:(CPNotification)aNotification
{
    [self setNeedsDisplay:YES];
    [self setNeedsLayout];
}

- (void)superviewFrameChanged:(CPNotification)aNotification
{
    [self tile];
}

//

/*
    var type = [anEvent type],
        point = [self convertPoint:[anEvent locationInWindow] fromView:nil],
        currentRow = MAX(0, MIN(_numberOfRows-1, [self _rowAtY:point.y]));

*/

- (BOOL)tracksMouseOutsideOfFrame
{
    return YES;
}

/* ignore */
- (BOOL)startTrackingAt:(CGPoint)aPoint
{
    var row = [self rowAtPoint:aPoint];

    //if the user clicks outside a row then deslect everything
    if (row < 0 && _allowsEmptySelection)
        [self selectRowIndexes:[CPIndexSet indexSet] byExtendingSelection:NO];

    [self _noteSelectionIsChanging];

    if ([self mouseDownFlags] & CPShiftKeyMask)
        _selectionAnchorRow = (ABS([_selectedRowIndexes firstIndex] - row) < ABS([_selectedRowIndexes lastIndex] - row)) ?
            [_selectedRowIndexes firstIndex] : [_selectedRowIndexes lastIndex];
    else
        _selectionAnchorRow = row;



    if (_implementedDataSourceMethods & CPTableViewDataSource_tableView_setObjectValue_forTableColumn_row_) {
        _startTrackingPoint = aPoint;
        _startTrackingTimestamp = new Date();
        _trackingPointMovedOutOfClickSlop = NO;
    }

    // if the table has drag support then we use mouseUp to select a single row.
    // otherwise it uses mouse down.
    if(!(_implementedDataSourceMethods & CPTableViewDataSource_tableView_writeRowsWithIndexes_toPasteboard_))
    {
        _previouslySelectedRowIndexes = nil;
        [self _updateSelectionWithMouseAtRow:row];
    }

    [[self window] makeFirstResponder:self];
    return YES;
}

/* ignore */
- (BOOL)continueTracking:(CGPoint)lastPoint at:(CGPoint)aPoint
{

    var row = [self rowAtPoint:aPoint];


    // begin the drag is the datasource lets us, we've move at least +-3px vertical or horizontal, or we're dragging from selected rows and we haven't begun a drag session
    if
    (
        !_isSelectingSession &&
        (_implementedDataSourceMethods & CPTableViewDataSource_tableView_writeRowsWithIndexes_toPasteboard_) &&
        (
            (lastPoint.x - aPoint.x > 3 || (_verticalMotionCanDrag && ABS(lastPoint.y - aPoint.y) > 3))
            || ([_selectedRowIndexes containsIndex:row])
        )
    )
    {
        if([_selectedRowIndexes containsIndex:row])
            _draggedRowIndexes = [[CPIndexSet alloc] initWithIndexSet:_selectedRowIndexes];
        else
            _draggedRowIndexes = [CPIndexSet indexSetWithIndex:row];


        //ask the datasource for the data
        var pboard = [CPPasteboard pasteboardWithName:CPDragPboard];

        if([self canDragRowsWithIndexes:_draggedRowIndexes atPoint:aPoint] && [_dataSource tableView:self writeRowsWithIndexes:_draggedRowIndexes toPasteboard:pboard])
        {
<<<<<<< HEAD
			var currentEvent = [CPApp currentEvent],
				offset = CPPointMakeZero();
				
			// We deviate from the default Cocoa implementation here by asking for a view in stead of an image
			// We support both, but the view prefered over the image because we can mimic the rows we are dragging
			// by re-creating the data views for the dragged rows
			var view = [self dragViewForRowsWithIndexes:_draggedRowIndexes 
										   tableColumns:_exposedColumns 
												  event:currentEvent 
												 offset:CPPointMakeZero()];
			
			if (!view) {
				var image = [self dragImageForRowsWithIndexes:_draggedRowIndexes 
												 tableColumns:_exposedColumns 
														event:currentEvent 
													   offset:CPPointMakeZero()];
				
				view = [[CPImageView alloc] initWithFrame:CPMakeRect(aPoint.x, aPoint.y, [image size].width, [image size].height)];
				[view setImage:image];
				
				offset = aPoint;
			}
			
			[self dragView:view at:offset offset:CPPointMakeZero() event:[CPApp currentEvent] pasteboard:pboard source:self slideBack:YES];
=======
            //create drag view/image
            var draggedColumns = [_tableColumns objectsAtIndexes:_exposedColumns];                
            
            var dragViewOffset = CGPointMakeZero();
            var theDragView = [self dragViewForRowsWithIndexes:_draggedRowIndexes tableColumns:draggedColumns event:[CPApp currentEvent] offset:dragViewOffset];
                        
             //we should begin the drag opperation here
            if (theDragView != nil) // special behavior: if the subclass returns nil, ask the subclass for an image
            {
                var bounds = [theDragView bounds];
                // Cocoa doc:"A dragImageOffset of NSZeroPoint will cause the image to be centered under the cursor."
                var dragViewLocation = CGPointMake(aPoint.x + dragViewOffset.x - CGRectGetWidth(bounds)/2, aPoint.y + dragViewOffset.y - CGRectGetHeight(bounds)/2);
                [self dragView:theDragView at:dragViewLocation offset:CGSizeMakeZero() event:[CPApp currentEvent] pasteboard:pboard source:self slideBack:YES];
            }
            else
            {
                var dragImageOffset = CGPointMakeZero();
                var theDragImage = [self dragImageForRowsWithIndexes:_draggedRowIndexes tableColumns:draggedColumns event:[CPApp currentEvent] offset:dragImageOffset];
                
                var imageSize = [theDragImage size];
                var dragImageLocation = CGPointMake(aPoint.x + dragImageOffset.x - imageSize.width/2, aPoint.y + dragImageOffset.y - imageSize.height/2);

                [self dragImage:theDragImage at:dragImageLocation offset:CGSizeMakeZero() event:[CPApp currentEvent] pasteboard:pboard source:self slideBack:YES];
            }
            //console.log([[CPDragServer sharedDragServer] draggingSource])
            // FIX ME: figure out what to do with the damn operation mask, does capp not support this yet?
            // FIX ME: set the operation mask to _dragOperationDefaultMask

            //stop tracking
>>>>>>> e40696a7
            return NO;
        }
    }

    _isSelectingSession = YES;
    [self _updateSelectionWithMouseAtRow:row];
    [self _updateSelectionWithMouseAtRow:[self rowAtPoint:aPoint]];

    if ((_implementedDataSourceMethods & CPTableViewDataSource_tableView_setObjectValue_forTableColumn_row_)
        && !_trackingPointMovedOutOfClickSlop)
    {
        var CLICK_SPACE_DELTA = 5.0; // Stolen from AppKit/Platform/DOM/CPPlatformWindow+DOM.j
        if (ABS(aPoint.x - _startTrackingPoint.x) > CLICK_SPACE_DELTA
            || ABS(aPoint.y - _startTrackingPoint.y) > CLICK_SPACE_DELTA)
        {
            _trackingPointMovedOutOfClickSlop = YES;
        }
    }

    return YES;
}

- (void)stopTracking:(CGPoint)lastPoint at:(CGPoint)aPoint mouseIsUp:(BOOL)mouseIsUp
{
    _isSelectingSession = NO;

    var CLICK_TIME_DELTA = 1000,
        columnIndex,
        column,
        rowIndex,
        shouldEdit = YES;

    if(_implementedDataSourceMethods & CPTableViewDataSource_tableView_writeRowsWithIndexes_toPasteboard_)
    {
        rowIndex = [self rowAtPoint:aPoint];
        if (rowIndex !== -1)
        {
            if(_draggedRowIndexes !== nil)
            {
                _draggedRowIndexes = nil;
                return;
            }
            // if the table has drag support then we use mouseUp to select a single row.
            _previouslySelectedRowIndexes = nil;
            [self _updateSelectionWithMouseAtRow:rowIndex];
        }
    }

    if (![_previouslySelectedRowIndexes isEqualToIndexSet:_selectedRowIndexes])
        [self _noteSelectionDidChange];


    if (mouseIsUp
        && (_implementedDataSourceMethods & CPTableViewDataSource_tableView_setObjectValue_forTableColumn_row_)
        && !_trackingPointMovedOutOfClickSlop
        && ([[CPApp currentEvent] clickCount] > 1))
    {
        columnIndex = [self columnAtPoint:lastPoint];
        if (columnIndex !== -1)
        {
            column = _tableColumns[columnIndex];
            if ([column isEditable])
            {
                rowIndex = [self rowAtPoint:aPoint];
                if (rowIndex !== -1)
                {

                    if (_implementedDelegateMethods & CPTableViewDelegate_tableView_shouldEditTableColumn_row_)
                        shouldEdit = [_delegate tableView:self shouldEditTableColumn:column row:rowIndex];
                    if (shouldEdit)
                    {
                        _editingCellIndex = CGPointMake(columnIndex, rowIndex);
                        [self reloadDataForRowIndexes:[CPIndexSet indexSetWithIndex:rowIndex]
                            columnIndexes:[CPIndexSet indexSetWithIndex:columnIndex]];

                        return;
                    }
                }
            }
        }

    } //end of editing conditional

    //double click actions
    if([[CPApp currentEvent] clickCount] === 2 && _doubleAction && _target)
        [self sendAction:_doubleAction to:_target];
}

/*
    @ignore
*/
- (CPDragOperation)draggingEntered:(id)sender
{
    var dropOperation = [self _proposedDropOperation],
        draggingLocation = [sender draggingLocation],
        row;

    var location = [self convertPoint:draggingLocation fromView:nil];

    row = [self _proposedRowAtPoint:location];
    
    if(_retargetedDropRow !== nil)
        row = _retargetedDropRow;
    
    var draggedTypes = [self registeredDraggedTypes], 
        count = [draggedTypes count],
        i;
        
    for (i = 0; i < count; i++) 
    { 
        if ([[[sender draggingPasteboard] types] containsObject:[draggedTypes objectAtIndex: i]]) 
            return [self _validateDrop:sender proposedRow:row proposedDropOperation:dropOperation]; 
    }
    
    return CPDragOperationNone;
}

/*
    @ignore
*/
- (void)draggingExited:(id)sender
{
    [_dropOperationFeedbackView setHidden:YES];
}

/*
    @ignore
*/
- (void)draggingEnded:(id)sender
{
    [self _draggingEnded];
}

- (void)_draggingEnded
{
    _retargetedDropOperation = nil;
    _retargetedDropRow = nil;
    _draggedRowIndexes = [CPIndexSet indexSet];
    [_dropOperationFeedbackView setHidden:YES];
}
/*
    @ignore
*/
- (BOOL)wantsPeriodicDraggingUpdates
{
    return YES;
}

/*
    @ignore
*/
- (CPTableViewDropOperation)_proposedDropOperation
{
    //check is something is forced...
    // otherwise we use the above action by default
    if(_retargetedDropOperation !== nil)
        return _retargetedDropOperation;
    else
        return CPTableViewDropAbove;
}

/*
    @ignore
*/
- (CPInteger)_proposedRowAtPoint:(CGPoint)dragPoint
{
    var numberOfRows = [self numberOfRows],
        row;
    // cocoa seems to jump to the next row when we approach the below row
    dragPoint.y += FLOOR(_rowHeight/4);
    
    if (dragPoint.y > numberOfRows * (_rowHeight + _intercellSpacing.height))
    {
        if ([self _proposedDropOperation] === CPTableViewDropAbove) 
            row = numberOfRows;
        else
            row = numberOfRows - 1;
    }
    else
        row = [self rowAtPoint:dragPoint];
    
    return row;
}

- (void)_validateDrop:(id)info proposedRow:(CPInteger)row proposedDropOperation:(CPTableViewDropOperation)dropOperation
{
    if(_implementedDataSourceMethods & CPTableViewDataSource_tableView_validateDrop_proposedRow_proposedDropOperation_)
        return [_dataSource tableView:self validateDrop:info proposedRow:row proposedDropOperation:dropOperation];

    return CPDragOperationNone;
}

- (CPDragOperation)draggingUpdated:(id)sender
{
    var dropOperation = [self _proposedDropOperation],
        numberOfRows = [self numberOfRows],
        draggingLocation = [sender draggingLocation],
        dragOperation,
        row;

    var location = [self convertPoint:draggingLocation fromView:nil];

    row = [self _proposedRowAtPoint:location];
    dragOperation = [self _validateDrop:sender proposedRow:row proposedDropOperation:dropOperation];
    
    if(_retargetedDropRow !== nil)
        row = _retargetedDropRow;

    //if the user forces -1 then we should highlight the whole tabelview
    var rowRect;
    if(_retargetedDropRow === -1)
        rowRect = [self exposedClipRect];
    else
        rowRect = [self rectOfRow:row];
    
    var exposedClipRect = [self exposedClipRect];
    var visibleWidth = _CGRectGetWidth(exposedClipRect);

    rowRect = _CGRectMake(_CGRectGetMinX(exposedClipRect), rowRect.origin.y, visibleWidth, rowRect.size.height);

    [_dropOperationFeedbackView setDropOperation:dropOperation];
    [_dropOperationFeedbackView setHidden:(dragOperation == CPDragOperationNone)];
    [_dropOperationFeedbackView setFrame:rowRect];
    [_dropOperationFeedbackView setCurrentRow:row];
    [self addSubview:_dropOperationFeedbackView];
    
    // FIXME : Maybe we should do this in a timer outside this method. Problem: we don't know when the scroll ends and neighter when the next -draggingUpdated is called. Which one will come first ?
    if (row > 0 && location.y - CGRectGetMinY(exposedClipRect) < _rowHeight)
        [self scrollRowToVisible:row - 1];
    else if (row < numberOfRows && CGRectGetMaxY(exposedClipRect) - location.y < _rowHeight)
        [self scrollRowToVisible:row + 1];
        
    return dragOperation;
}

/*
    @ignore
*/
- (BOOL)prepareForDragOperation:(id)sender
{
    // FIX ME: is there anything else that needs to happen here?
    // actual validation is called in dragginUpdated:
    [_dropOperationFeedbackView setHidden:YES];

    return (_implementedDataSourceMethods & CPTableViewDataSource_tableView_validateDrop_proposedRow_proposedDropOperation_);
}

/*
    @ignore
*/
- (BOOL)performDragOperation:(id)sender
{
    var operation = [self _proposedDropOperation],
        draggingLocation = [sender draggingLocation];

    var location = [self convertPoint:draggingLocation fromView:nil];

    if(_retargetedDropRow !== nil)
        var row = _retargetedDropRow;
    else
        var row = [self rowAtPoint:location] - 1;

    return [_dataSource tableView:self acceptDrop:sender row:row dropOperation:operation];
}

/*
    @ignore
*/
- (void)concludeDragOperation:(id)sender
{
    [self reloadData];
}

/*
    //this method is sent to the data source for conviences...
*/
- (void)draggedImage:(CPImage)anImage endedAt:(CGPoint)aLocation operation:(CPDragOperation)anOperation
{
    if([_dataSource respondsToSelector:@selector(tableView:didEndDraggedImage:atPosition:operation:)])
        [_dataSource tableView:self didEndDraggedImage:anImage atPosition:aLocation operation:anOperation];
}

/*
    @ignore
    we're using this because we drag views instead of images so we can get the rows themselves to actually drag
*/
- (void)draggedView:(CPImage)aView endedAt:(CGPoint)aLocation operation:(CPDragOperation)anOperation
{   
    [self _draggingEnded];
    [self draggedImage:aView endedAt:aLocation operation:anOperation];
}

- (void)_updateSelectionWithMouseAtRow:(CPInteger)aRow
{

    //check to make sure the row exists
    if(aRow < 0)
        return;

    // If cmd/ctrl was held down XOR the old selection with the proposed selection
    if ([self mouseDownFlags] & (CPCommandKeyMask | CPControlKeyMask | CPAlternateKeyMask))
    {
        if ([_selectedRowIndexes containsIndex:aRow])
        {
            newSelection = [_selectedRowIndexes copy];

            [newSelection removeIndex:aRow];
        }

        else if (_allowsMultipleSelection)
        {
            newSelection = [_selectedRowIndexes copy];

            [newSelection addIndex:aRow];
        }

        else
            newSelection = [CPIndexSet indexSetWithIndex:aRow];
    }

    else if (_allowsMultipleSelection)
        newSelection = [CPIndexSet indexSetWithIndexesInRange:CPMakeRange(MIN(aRow, _selectionAnchorRow), ABS(aRow - _selectionAnchorRow) + 1)];

    else if (aRow >= 0 && aRow < _numberOfRows)
        newSelection = [CPIndexSet indexSetWithIndex:aRow];

    else
        newSelection = [CPIndexSet indexSet];

    if ([newSelection isEqualToIndexSet:_selectedRowIndexes])
        return;

    if (_implementedDelegateMethods & CPTableViewDelegate_selectionShouldChangeInTableView_ &&
        ![_delegate selectionShouldChangeInTableView:self])
        return;

    if (_implementedDelegateMethods & CPTableViewDelegate_tableView_selectionIndexesForProposedSelection_)
        newSelection = [_delegate tableView:self selectionIndexesForProposedSelection:newSelection];

    if (_implementedDelegateMethods & CPTableViewDelegate_tableView_shouldSelectRow_)
    {
        var indexArray = [];

        [newSelection getIndexes:indexArray maxCount:-1 inIndexRange:nil];

        var indexCount = indexArray.length;

        while (indexCount--)
        {
            var index = indexArray[indexCount];

            if (![_delegate tableView:self shouldSelectRow:index])
                [newSelection removeIndex:index];
        }
    }

    // if empty selection is not allowed and the new selection has nothing selected, abort
    if (!_allowsEmptySelection && [newSelection count] === 0)
        return;

    if ([newSelection isEqualToIndexSet:_selectedRowIndexes])
        return;

    if (!_previouslySelectedRowIndexes)
        _previouslySelectedRowIndexes = [_selectedRowIndexes copy];

    [self selectRowIndexes:newSelection byExtendingSelection:NO];

    [self _noteSelectionIsChanging];

}

- (void)_noteSelectionIsChanging
{
    [[CPNotificationCenter defaultCenter]
        postNotificationName:CPTableViewSelectionIsChangingNotification
                      object:self
                    userInfo:nil];
}

- (void)_noteSelectionDidChange
{
    [[CPNotificationCenter defaultCenter]
        postNotificationName:CPTableViewSelectionDidChangeNotification
                      object:self
                    userInfo:nil];
}

- (BOOL)becomeFirstResponder
{
    return YES;
}

- (BOOL)acceptsFirstResponder
{
    return YES;
}

- (void)keyDown:(CPEvent)anEvent
{
    [self interpretKeyEvents:[CPArray arrayWithObject:anEvent]];
}

- (void)interpretKeyEvents:(CPArray)events
{
    [super interpretKeyEvents:events];

    for(var i = 0; i < [events count]; i++)
    {
       var anEvent = [events objectAtIndex:i],
           key = [anEvent keyCode];

	   if(key === CPDeleteKeyCode && [_delegate respondsToSelector: @selector(tableViewDeleteKeyPressed:)])
               [_delegate tableViewDeleteKeyPressed:self];

	   if(key === CPUpArrowKeyCode)
	   {
	      if([[self selectedRowIndexes] count] > 0)
	      {
	         var extend = NO;

	         if(([anEvent modifierFlags] & CPShiftKeyMask) && _allowsMultipleSelection)
               extend = YES;

	          var i = [[self selectedRowIndexes] firstIndex];
	          if(i > 0)
	              i--; //set index to the prev row before the first row selected
	    }
        else
	    {
	      var extend = NO;
	      //no rows are currently selected
	        if([self numberOfRows] > 0)
	            var i = [self numberOfRows] - 1; //select the first row
	     }


	     if(_implementedDelegateMethods & CPTableViewDelegate_tableView_shouldSelectRow_)
         {

              while((![_delegate tableView:self shouldSelectRow:i]) && i > 0)
              {
                  //check to see if the row can be selected if it can't be then see if the prev row can be selected
                  i--;
              }

              //if the index still can be selected after the loop then just return
               if(![_delegate tableView:self shouldSelectRow:i])
                   return;
         }

         [self selectRowIndexes:[CPIndexSet indexSetWithIndex:i] byExtendingSelection:extend];

         if(i)
         {
            [self scrollRowToVisible:i];
            [self _noteSelectionDidChange];
         }
	   }

	   if(key == CPDownArrowKeyCode)
	   {
	      if([[self selectedRowIndexes] count] > 0)
	      {
	         var extend = NO;

	         if(([anEvent modifierFlags] & CPShiftKeyMask) && _allowsMultipleSelection)
               extend = YES;

	          var i = [[self selectedRowIndexes] lastIndex];
	          if(i<[self numberOfRows] - 1)
	              i++; //set index to the next row after the last row selected
	    }
        else
	    {
	      var extend = NO;
	      //no rows are currently selected
	        if([self numberOfRows] > 0)
	            var i = 0; //select the first row
	    }


	     if(_implementedDelegateMethods & CPTableViewDelegate_tableView_shouldSelectRow_)
         {

              while((![_delegate tableView:self shouldSelectRow:i]) && i<[self numberOfRows])
              {
                  //check to see if the row can be selected if it can't be then see if the next row can be selected
                  i++;
              }

              //if the index still can be selected after the loop then just return
               if(![_delegate tableView:self shouldSelectRow:i])
                   return;
         }

         [self selectRowIndexes:[CPIndexSet indexSetWithIndex:i] byExtendingSelection:extend];

         if(i)
         {
            [self scrollRowToVisible:i];
            [self _noteSelectionDidChange];
         }
	   }
    }
}

@end

var CPTableViewDataSourceKey        = @"CPTableViewDataSourceKey",
    CPTableViewDelegateKey          = @"CPTableViewDelegateKey",
    CPTableViewHeaderViewKey        = @"CPTableViewHeaderViewKey",
    CPTableViewTableColumnsKey      = @"CPTableViewTableColumnsKey",
    CPTableViewRowHeightKey         = @"CPTableViewRowHeightKey",
    CPTableViewIntercellSpacingKey  = @"CPTableViewIntercellSpacingKey",
    CPTableViewMultipleSelectionKey = @"CPTableViewMultipleSelectionKey",
    CPTableViewEmptySelectionKey    = @"CPTableViewEmptySelectionKey";

@implementation CPTableView (CPCoding)

- (id)initWithCoder:(CPCoder)aCoder
{
    self = [super initWithCoder:aCoder];

    if (self)
    {
        //Configuring Behavior
        _allowsColumnReordering = YES;
        _allowsColumnResizing = YES;
        _allowsMultipleSelection = [aCoder decodeBoolForKey:CPTableViewMultipleSelectionKey];
        _allowsEmptySelection = [aCoder decodeBoolForKey:CPTableViewEmptySelectionKey];
        _allowsColumnSelection = NO;

        _tableViewFlags = 0;

        //Setting Display Attributes
        _selectionHighlightMask = CPTableViewSelectionHighlightStyleRegular;

        [self setUsesAlternatingRowBackgroundColors:NO];
        [self setAlternatingRowBackgroundColors:[[CPColor whiteColor], [CPColor colorWithHexString:@"e4e7ff"]]];

        _tableColumns = [aCoder decodeObjectForKey:CPTableViewTableColumnsKey];
        [_tableColumns makeObjectsPerformSelector:@selector(setTableView:) withObject:self];

        _tableColumnRanges = [];
        _dirtyTableColumnRangeIndex = 0;
        _numberOfHiddenColumns = 0;

        _objectValues = { };
        _dataViewsForTableColumns = { };
        _dataViews=  [];
        _numberOfRows = 0;
        _exposedRows = [CPIndexSet indexSet];
        _exposedColumns = [CPIndexSet indexSet];
        _cachedDataViews = { };
        _rowHeight = [aCoder decodeFloatForKey:CPTableViewRowHeightKey];
        _intercellSpacing = [aCoder decodeSizeForKey:CPTableViewIntercellSpacingKey];

        _selectionHightlightColor = [CPColor selectionColor];

        [self setGridColor:[CPColor grayColor]];
        [self setGridStyleMask:CPTableViewGridNone];

        _headerView = [[CPTableHeaderView alloc] initWithFrame:CGRectMake(0, 0, [self bounds].size.width, _rowHeight)];

        [_headerView setTableView:self];

        _cornerView = [[_CPCornerView alloc] initWithFrame:CGRectMake(0, 0, [CPScroller scrollerWidth], CGRectGetHeight([_headerView frame]))];

        _selectedColumnIndexes = [CPIndexSet indexSet];
        _selectedRowIndexes = [CPIndexSet indexSet];

        [self setDataSource:[aCoder decodeObjectForKey:CPTableViewDataSourceKey]];
        [self setDelegate:[aCoder decodeObjectForKey:CPTableViewDelegateKey]];

        _tableDrawView = [[_CPTableDrawView alloc] initWithTableView:self];
        [_tableDrawView setBackgroundColor:[CPColor clearColor]];
        [self addSubview:_tableDrawView];

        [self viewWillMoveToSuperview:[self superview]];
    }

    return self;
}

- (void)encodeWithCoder:(CPCoder)aCoder
{
    [super encodeWithCoder:aCoder];

    [aCoder encodeObject:_dataSource forKey:CPTableViewDataSourceKey];
    [aCoder encodeObject:_delegate forKey:CPTableViewDelegateKey];

    [aCoder encodeFloat:_rowHeight forKey:CPTableViewRowHeightKey];
    [aCoder encodeSize:_intercellSpacing forKey:CPTableViewIntercellSpacingKey];

    [aCoder encodeBool:_allowsMultipleSelection forKey:CPTableViewMultipleSelectionKey];
    [aCoder encodeBool:_allowsEmptySelection forKey:CPTableViewEmptySelectionKey];

    [aCoder encodeObject:_tableColumns forKey:CPTableViewTableColumnsKey];
}

@end

@implementation CPColor (tableview)

+ (CPColor)selectionColor
{
    return [CPColor colorWithHexString:@"5f83b9"];
}

+ (CPColor)selectionColorSourceView
{
    return [CPColor colorWithPatternImage:[[CPImage alloc] initByReferencingFile:@"Resources/tableviewselection.png" size:CGSizeMake(6,22)]];
}

@end

@implementation CPIndexSet (tableview)

- (void)removeMatches:otherSet
{
    var firstindex = [self firstIndex];
    var index = MIN(firstindex,[otherSet firstIndex]);
    var switchFlag = (index == firstindex);
    while(index != CPNotFound)
    {
        var indexSet = (switchFlag) ? otherSet : self;
        otherIndex = [indexSet indexGreaterThanOrEqualToIndex:index];
        if (otherIndex == index)
        {
            [self removeIndex:index];
            [otherSet removeIndex:index];
        }
        index = otherIndex;
        switchFlag = !switchFlag;
    }
}

@end

@implementation _dropOperationDrawingView : CPView
{
    unsigned    dropOperation @accessors;
    CPTableView tableView @accessors;
    int         currentRow @accessors;
}

- (void)drawRect:(CGRect)aRect
{
    if(tableView._destinationDragStyle === CPTableViewDraggingDestinationFeedbackStyleNone)
        return;

    var context = [[CPGraphicsContext currentContext] graphicsPort];

    CGContextSetStrokeColor(context, [CPColor colorWithHexString:@"4886ca"]);
    CGContextSetLineWidth(context, 3);

    if(dropOperation === CPTableViewDropOn)
    {
        //if row is selected don't fill and stroke white
        var selectedRows = [tableView selectedRowIndexes];
        var newRect = _CGRectMake(aRect.origin.x + 2, aRect.origin.y + 2, aRect.size.width - 4, aRect.size.height - 5);
        if([selectedRows containsIndex:currentRow])
        {
            CGContextSetLineWidth(context, 2);
            CGContextSetStrokeColor(context, [CPColor whiteColor]);
        }
        else
        {
            CGContextSetFillColor(context, [CPColor colorWithRed:72/255 green:134/255 blue:202/255 alpha:0.25]);
            CGContextFillRoundedRectangleInRect(context, newRect, 8, YES, YES, YES, YES);
        }
        CGContextStrokeRoundedRectangleInRect(context, newRect, 8, YES, YES, YES, YES);

    }


    if(dropOperation === CPTableViewDropAbove)
    {


        //reposition the view up a tad
        [self setFrameOrigin:CGPointMake(_frame.origin.x, _frame.origin.y - 8)];

        var selectedRows = [tableView selectedRowIndexes];

        if([selectedRows containsIndex:currentRow - 1] || [selectedRows containsIndex:currentRow])
        {
            CGContextSetStrokeColor(context, [CPColor whiteColor]);
            CGContextSetLineWidth(context, 4);
            //draw the circle thing
            CGContextStrokeEllipseInRect(context, _CGRectMake(aRect.origin.x + 4, aRect.origin.y + 4, 8, 8));
            //then draw the line
            CGContextBeginPath(context);
            CGContextMoveToPoint(context, 10, aRect.origin.y + 8);
            CGContextAddLineToPoint(context, aRect.size.width - aRect.origin.y - 8, aRect.origin.y + 8);
            CGContextClosePath(context);
            CGContextStrokePath(context);

            CGContextSetStrokeColor(context, [CPColor colorWithHexString:@"4886ca"]);
            CGContextSetLineWidth(context, 3);
        }

        //draw the circle thing
        CGContextStrokeEllipseInRect(context, _CGRectMake(aRect.origin.x + 4, aRect.origin.y + 4, 8, 8));
        //then draw the line
        CGContextBeginPath(context);
        CGContextMoveToPoint(context, 10, aRect.origin.y + 8);
        CGContextAddLineToPoint(context, aRect.size.width - aRect.origin.y - 8, aRect.origin.y + 8);
        CGContextClosePath(context);
        CGContextStrokePath(context);
        //CGContextStrokeLineSegments(context, [aRect.origin.x + 8,  aRect.origin.y + 8, 300 , aRect.origin.y + 8]);
    }
}
@end<|MERGE_RESOLUTION|>--- conflicted
+++ resolved
@@ -2243,8 +2243,7 @@
         var pboard = [CPPasteboard pasteboardWithName:CPDragPboard];
 
         if([self canDragRowsWithIndexes:_draggedRowIndexes atPoint:aPoint] && [_dataSource tableView:self writeRowsWithIndexes:_draggedRowIndexes toPasteboard:pboard])
-        {
-<<<<<<< HEAD
+        {§
 			var currentEvent = [CPApp currentEvent],
 				offset = CPPointMakeZero();
 				
@@ -2269,37 +2268,7 @@
 			}
 			
 			[self dragView:view at:offset offset:CPPointMakeZero() event:[CPApp currentEvent] pasteboard:pboard source:self slideBack:YES];
-=======
-            //create drag view/image
-            var draggedColumns = [_tableColumns objectsAtIndexes:_exposedColumns];                
-            
-            var dragViewOffset = CGPointMakeZero();
-            var theDragView = [self dragViewForRowsWithIndexes:_draggedRowIndexes tableColumns:draggedColumns event:[CPApp currentEvent] offset:dragViewOffset];
-                        
-             //we should begin the drag opperation here
-            if (theDragView != nil) // special behavior: if the subclass returns nil, ask the subclass for an image
-            {
-                var bounds = [theDragView bounds];
-                // Cocoa doc:"A dragImageOffset of NSZeroPoint will cause the image to be centered under the cursor."
-                var dragViewLocation = CGPointMake(aPoint.x + dragViewOffset.x - CGRectGetWidth(bounds)/2, aPoint.y + dragViewOffset.y - CGRectGetHeight(bounds)/2);
-                [self dragView:theDragView at:dragViewLocation offset:CGSizeMakeZero() event:[CPApp currentEvent] pasteboard:pboard source:self slideBack:YES];
-            }
-            else
-            {
-                var dragImageOffset = CGPointMakeZero();
-                var theDragImage = [self dragImageForRowsWithIndexes:_draggedRowIndexes tableColumns:draggedColumns event:[CPApp currentEvent] offset:dragImageOffset];
-                
-                var imageSize = [theDragImage size];
-                var dragImageLocation = CGPointMake(aPoint.x + dragImageOffset.x - imageSize.width/2, aPoint.y + dragImageOffset.y - imageSize.height/2);
-
-                [self dragImage:theDragImage at:dragImageLocation offset:CGSizeMakeZero() event:[CPApp currentEvent] pasteboard:pboard source:self slideBack:YES];
-            }
-            //console.log([[CPDragServer sharedDragServer] draggingSource])
-            // FIX ME: figure out what to do with the damn operation mask, does capp not support this yet?
-            // FIX ME: set the operation mask to _dragOperationDefaultMask
-
-            //stop tracking
->>>>>>> e40696a7
+
             return NO;
         }
     }
