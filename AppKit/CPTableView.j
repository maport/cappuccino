/*
 * CPTableView.j
 * AppKit
 *
 * Created by Francisco Tolmasky.
 * Copyright 2009, 280 North, Inc.
 *
 * This library is free software; you can redistribute it and/or
 * modify it under the terms of the GNU Lesser General Public
 * License as published by the Free Software Foundation; either
 * version 2.1 of the License, or (at your option) any later version.
 *
 * This library is distributed in the hope that it will be useful,
 * but WITHOUT ANY WARRANTY; without even the implied warranty of
 * MERCHANTABILITY or FITNESS FOR A PARTICULAR PURPOSE. See the GNU
 * Lesser General Public License for more details.
 *
 * You should have received a copy of the GNU Lesser General Public
 * License along with this library; if not, write to the Free Software
 * Foundation, Inc., 51 Franklin Street, Fifth Floor, Boston, MA 02110-1301 USA
 */

@import <Foundation/CPArray.j>
@import <Foundation/CPIndexSet.j>

@import "CGGradient.j"

@import "CPControl.j"
@import "CPTableColumn.j"
@import "_CPCornerView.j"
@import "CPScroller.j"


CPTableViewColumnDidMoveNotification        = @"CPTableViewColumnDidMoveNotification";
CPTableViewColumnDidResizeNotification      = @"CPTableViewColumnDidResizeNotification";
CPTableViewSelectionDidChangeNotification   = @"CPTableViewSelectionDidChangeNotification";
CPTableViewSelectionIsChangingNotification  = @"CPTableViewSelectionIsChangingNotification";

var CPTableViewDataSource_numberOfRowsInTableView_                                                      = 1 << 0,
    CPTableViewDataSource_tableView_objectValueForTableColumn_row_                                      = 1 << 1,
    CPTableViewDataSource_tableView_setObjectValue_forTableColumn_row_                                  = 1 << 2,
    CPTableViewDataSource_tableView_acceptDrop_row_dropOperation_                                       = 1 << 3,
    CPTableViewDataSource_tableView_namesOfPromisedFilesDroppedAtDestination_forDraggedRowsWithIndexes_ = 1 << 4,
    CPTableViewDataSource_tableView_validateDrop_proposedRow_proposedDropOperation_                     = 1 << 5,
    CPTableViewDataSource_tableView_writeRowsWithIndexes_toPasteboard_                                  = 1 << 6,

    CPTableViewDataSource_tableView_sortDescriptorsDidChange_                                           = 1 << 7;

var CPTableViewDelegate_selectionShouldChangeInTableView_                                               = 1 << 0,
    CPTableViewDelegate_tableView_dataViewForTableColumn_row_                                           = 1 << 1,
    CPTableViewDelegate_tableView_didClickTableColumn_                                                  = 1 << 2,
    CPTableViewDelegate_tableView_didDragTableColumn_                                                   = 1 << 3,
    CPTableViewDelegate_tableView_heightOfRow_                                                          = 1 << 4,
    CPTableViewDelegate_tableView_isGroupRow_                                                           = 1 << 5,
    CPTableViewDelegate_tableView_mouseDownInHeaderOfTableColumn_                                       = 1 << 6,
    CPTableViewDelegate_tableView_nextTypeSelectMatchFromRow_toRow_forString_                           = 1 << 7,
    CPTableViewDelegate_tableView_selectionIndexesForProposedSelection_                                 = 1 << 8,
    CPTableViewDelegate_tableView_shouldEditTableColumn_row_                                            = 1 << 9,
    CPTableViewDelegate_tableView_shouldSelectRow_                                                      = 1 << 10,
    CPTableViewDelegate_tableView_shouldSelectTableColumn_                                              = 1 << 11,
    CPTableViewDelegate_tableView_shouldShowViewExpansionForTableColumn_row_                            = 1 << 12,
    CPTableViewDelegate_tableView_shouldTrackView_forTableColumn_row_                                   = 1 << 13,
    CPTableViewDelegate_tableView_shouldTypeSelectForEvent_withCurrentSearchString_                     = 1 << 14,
    CPTableViewDelegate_tableView_toolTipForView_rect_tableColumn_row_mouseLocation_                    = 1 << 15,
    CPTableViewDelegate_tableView_typeSelectStringForTableColumn_row_                                   = 1 << 16,
    CPTableViewDelegate_tableView_willDisplayView_forTableColumn_row_                                   = 1 << 17,
    CPTableViewDelegate_tableViewSelectionDidChange_                                                    = 1 << 18,
    CPTableViewDelegate_tableViewSelectionIsChanging_                                                   = 1 << 19,
    CPTableViewDelegate_tableViewMenuForTableColumn_Row_                                                = 1 << 20;

//CPTableViewDraggingDestinationFeedbackStyles
CPTableViewDraggingDestinationFeedbackStyleNone = -1;
CPTableViewDraggingDestinationFeedbackStyleRegular = 0;
CPTableViewDraggingDestinationFeedbackStyleSourceList = 1;

//CPTableViewDropOperations
CPTableViewDropOn = 0;
CPTableViewDropAbove = 1;

CPSourceListGradient = "CPSourceListGradient";
CPSourceListTopLineColor = "CPSourceListTopLineColor";
CPSourceListBottomLineColor = "CPSourceListBottomLineColor";

// TODO: add docs

CPTableViewSelectionHighlightStyleNone = -1;
CPTableViewSelectionHighlightStyleRegular = 0;
CPTableViewSelectionHighlightStyleSourceList = 1;

CPTableViewGridNone                    = 0;
CPTableViewSolidVerticalGridLineMask   = 1 << 0;
CPTableViewSolidHorizontalGridLineMask = 1 << 1;

CPTableViewNoColumnAutoresizing = 0;
CPTableViewUniformColumnAutoresizingStyle = 1; // FIX ME: This is FUBAR
CPTableViewSequentialColumnAutoresizingStyle = 2;
CPTableViewReverseSequentialColumnAutoresizingStyle = 3;
CPTableViewLastColumnOnlyAutoresizingStyle = 4;
CPTableViewFirstColumnOnlyAutoresizingStyle = 5;

#define NUMBER_OF_COLUMNS() (_tableColumns.length)
#define UPDATE_COLUMN_RANGES_IF_NECESSARY() if (_dirtyTableColumnRangeIndex !== CPNotFound) [self _recalculateTableColumnRanges];


@implementation _CPTableDrawView : CPView
{
    CPTableView _tableView;
}

- (id)initWithTableView:(CPTableView)aTableView
{
    self = [super init];

    if (self)
        _tableView = aTableView;

    return self;
}

- (void)drawRect:(CGRect)aRect
{
    var frame = [self frame],
        context = [[CPGraphicsContext currentContext] graphicsPort];

    CGContextTranslateCTM(context, -_CGRectGetMinX(frame), -_CGRectGetMinY(frame));

    [_tableView _drawRect:aRect];
}

@end

/*!
    @ingroup appkit
    @class CPTableView

    CPTableView object displays record-oriented data in a table and
    allows the user to edit values and resize and rearrange columns.
    A CPTableView requires you to either set a data source which implements
    numberOfRowsInTableView: and tableView:objectValueForTableColumn:row:,
    or alternatively to provide data through Key Value Bindings.

    To use a table view with Key Value Bindings, bind each column's
    CPValueBinding to an array.field path - typically this would be to a path
    in an array controller like "arrangedObjects.X", where X is the name of a
    field. Optionally also bind the table's "selectionIndexes" and
    "sortDescriptors" to the array controller.

    All delegate and data source methods are documented in the setDataSource: and setDelegate: methods.

    If you want to display something other than just text in the table you should call setDataView: on a CPTableColumn object. More documentation in that class including theme states.

    Note: CPTableView does not contain its own scrollview. You should be sure you place the tableview in a CPScrollView on your own.
*/
@implementation CPTableView : CPControl
{
    id          _dataSource;
    CPInteger   _implementedDataSourceMethods;

    id          _delegate;
    CPInteger   _implementedDelegateMethods;

    CPArray     _tableColumns;
    CPArray     _tableColumnRanges;
    CPInteger   _dirtyTableColumnRangeIndex;
    CPInteger   _numberOfHiddenColumns;

    BOOL        _reloadAllRows;
    Object      _objectValues;

    CGRect      _exposedRect;
    CPIndexSet  _exposedRows;
    CPIndexSet  _exposedColumns;

    Object      _dataViewsForTableColumns;
    Object      _cachedDataViews;

    //Configuring Behavior
    BOOL        _allowsColumnReordering;
    BOOL        _allowsColumnResizing;
    BOOL        _allowsColumnSelection;
    BOOL        _allowsMultipleSelection;
    BOOL        _allowsEmptySelection;

    CPArray     _sortDescriptors;

    //Setting Display Attributes
    CGSize      _intercellSpacing;
    float       _rowHeight;

    BOOL        _usesAlternatingRowBackgroundColors;
    CPArray     _alternatingRowBackgroundColors;

    unsigned    _selectionHighlightStyle;
    CPTableColumn _currentHighlightedTableColumn;
    unsigned    _gridStyleMask;

    unsigned    _numberOfRows;
    CPIndexSet  _groupRows;

    CPArray    _cachedRowHeights;

    // Persistence
    CPString                _autosaveName;
    BOOL                    _autosaveTableColumns;

    CPTableHeaderView _headerView;
    _CPCornerView     _cornerView;

    CPIndexSet  _selectedColumnIndexes;
    CPIndexSet  _selectedRowIndexes;
    CPInteger   _selectionAnchorRow;
    CPInteger   _lastSelectedRow;
    CPIndexSet  _previouslySelectedRowIndexes;
    CGPoint     _startTrackingPoint;
    CPDate      _startTrackingTimestamp;
    BOOL        _trackingPointMovedOutOfClickSlop;
    CGPoint     _editingCellIndex;

    _CPTableDrawView _tableDrawView;

    SEL         _doubleAction;
    CPInteger   _clickedRow;
    unsigned    _columnAutoResizingStyle;

    int         _lastTrackedRowIndex;
    CGPoint     _originalMouseDownPoint;
    BOOL        _verticalMotionCanDrag;
    unsigned    _destinationDragStyle;
    BOOL        _isSelectingSession;
    CPIndexSet  _draggedRowIndexes;
    BOOL        _wasSelectionBroken;

    _CPDropOperationDrawingView _dropOperationFeedbackView;
    CPDragOperation             _dragOperationDefaultMask;
    int                         _retargetedDropRow;
    CPDragOperation             _retargetedDropOperation;

    BOOL        _disableAutomaticResizing @accessors(property=disableAutomaticResizing);
    BOOL        _lastColumnShouldSnap;
    BOOL        _implementsCustomDrawRow;

    CPTableColumn _draggedColumn;
    CPArray     _differedColumnDataToRemove;
}

/*!
    @ignore
*/
+ (CPString)defaultThemeClass
{
    return @"tableview";
}

/*!
    @ignore
*/
+ (id)themeAttributes
{
    return [CPDictionary dictionaryWithObjects:[[CPNull null], [CPNull null], [CPNull null], [CPNull null], [CPNull null], [CPNull null], [CPNull null]]
                                       forKeys:["alternating-row-colors", "grid-color", "highlighted-grid-color", "selection-color", "sourcelist-selection-color", "sort-image", "sort-image-reversed"]];
}

- (id)initWithFrame:(CGRect)aFrame
{
    self = [super initWithFrame:aFrame];

    if (self)
    {
        //Configuring Behavior
        _allowsColumnReordering = YES;
        _allowsColumnResizing = YES;
        _allowsMultipleSelection = NO;
        _allowsEmptySelection = YES;
        _allowsColumnSelection = NO;
        _disableAutomaticResizing = NO;

        //Setting Display Attributes
        _selectionHighlightStyle = CPTableViewSelectionHighlightStyleRegular;

        [self setUsesAlternatingRowBackgroundColors:NO];
        [self setAlternatingRowBackgroundColors:
            [[CPColor whiteColor], [CPColor colorWithRed:245.0 / 255.0 green:249.0 / 255.0 blue:252.0 / 255.0 alpha:1.0]]];

        _tableColumns = [];
        _tableColumnRanges = [];
        _dirtyTableColumnRangeIndex = CPNotFound;
        _numberOfHiddenColumns = 0;

        _intercellSpacing = _CGSizeMake(3.0, 2.0);
        _rowHeight = 23.0;

        [self setGridColor:[CPColor colorWithHexString:@"dce0e2"]];
        [self setGridStyleMask:CPTableViewGridNone];

        _headerView = [[CPTableHeaderView alloc] initWithFrame:CGRectMake(0, 0, [self bounds].size.width, _rowHeight)];

        [_headerView setTableView:self];

        _cornerView = nil; //[[_CPCornerView alloc] initWithFrame:CGRectMake(0, 0, [CPScroller scrollerWidth], CGRectGetHeight([_headerView frame]))];

        _currentHighlightedTableColumn = nil;

        _draggedRowIndexes = [CPIndexSet indexSet];
        _verticalMotionCanDrag = YES;
        _isSelectingSession = NO;
        _retargetedDropRow = nil;
        _retargetedDropOperation = nil;
        _dragOperationDefaultMask = nil;
        _destinationDragStyle = CPTableViewDraggingDestinationFeedbackStyleRegular;

        [self setBackgroundColor:[CPColor whiteColor]];
        [self _init];
    }

    return self;
}


/*!
    @ignore
    FIX ME: we have a lot of redundant init stuff in initWithFrame: and initWithCoder: we should move it all into here.
    we should do a full audit of all the initializers before 1.0
*/
- (void)_init
{
    _tableViewFlags = 0;
    _lastSelectedRow = -1;

    _selectedColumnIndexes = [CPIndexSet indexSet];
    _selectedRowIndexes = [CPIndexSet indexSet];

    _dropOperationFeedbackView = [[_CPDropOperationDrawingView alloc] initWithFrame:_CGRectMakeZero()];
    [_dropOperationFeedbackView setTableView:self];

    _lastColumnShouldSnap = NO;

    if (!_alternatingRowBackgroundColors)
        _alternatingRowBackgroundColors = [[CPColor whiteColor], [CPColor colorWithHexString:@"e4e7ff"]];

    _selectionHighlightColor = [CPColor colorWithHexString:@"5f83b9"];

    _tableColumnRanges = [];
    _dirtyTableColumnRangeIndex = 0;
    _numberOfHiddenColumns = 0;

        _objectValues = { };
        _dataViewsForTableColumns = { };
        _dataViews =  [];
        _numberOfRows = 0;
        _exposedRows = [CPIndexSet indexSet];
        _exposedColumns = [CPIndexSet indexSet];
        _cachedDataViews = { };
        _cachedRowHeights = [];

    _groupRows = [CPIndexSet indexSet];

    _tableDrawView = [[_CPTableDrawView alloc] initWithTableView:self];
    [_tableDrawView setBackgroundColor:[CPColor clearColor]];
    [self addSubview:_tableDrawView];

    if (!_headerView)
        _headerView = [[CPTableHeaderView alloc] initWithFrame:CGRectMake(0, 0, [self bounds].size.width, _rowHeight)];

    [_headerView setTableView:self];

    if (!_cornerView)
        _cornerView = [[_CPCornerView alloc] initWithFrame:CGRectMake(0, 0, [CPScroller scrollerWidth], CGRectGetHeight([_headerView frame]))];

    _draggedColumn = nil;

/*      //gradients for the source list when CPTableView is NOT first responder or the window is NOT key
    // FIX ME: we need to actually implement this.
    _sourceListInactiveGradient = CGGradientCreateWithColorComponents(CGColorSpaceCreateDeviceRGB(), [168.0/255.0,183.0/255.0,205.0/255.0,1.0,157.0/255.0,174.0/255.0,199.0/255.0,1.0], [0,1], 2);
    _sourceListInactiveTopLineColor = [CPColor colorWithCalibratedRed:(173.0/255.0) green:(187.0/255.0) blue:(209.0/255.0) alpha:1.0];
    _sourceListInactiveBottomLineColor = [CPColor colorWithCalibratedRed:(150.0/255.0) green:(161.0/255.0) blue:(183.0/255.0) alpha:1.0];*/
    _differedColumnDataToRemove = [];
    _implementsCustomDrawRow = [self implementsSelector:@selector(drawRow:clipRect:)];

    if (!_sortDescriptors)
        _sortDescriptors = [];
}

/*!
<pre>
    Sets the receiver's data source to a given object.
    The data source implements various methods for handling the tableview's data when bindings are not used.

    Methods include:
    - (int)numberOfRowsInTableView:(CPTableView)aTableView;
        Returns the number of rows in the tableview

    - (id)tableView:(CPTableView)aTableView objectValueForTableColumn:(CPTableColumn)aColumn row:(int)aRowIndex;
        Returns the object value for each dataview. Each dataview will be sent a setObjectValue: method which will contain
        the object you return from this datasource method.

    Editing:
    - (void)tableView:(CPTableView)aTableView setObjectValue:(id)anObject forTableColumn:(CPTableColumn)aTableColumn row:(int)rowIndex;
        Sets the data object for an item in a given row and column. This needs to be implemented if you want inline editing support

    Sorting:
    - (void)tableView:(CPTableView)aTableView sortDescriptorsDidChange:(CPArray)oldDescriptors;
        The tableview will call this method if you click the tableheader. You should sort the datasource based off of the new sort descriptors and reload the data

    Drag and Drop:
        In order for the tableview to receive drops don't forget to first register the tableview for drag types like you do with every other view

    - (CPDragOperation)tableView:(CPTableView)aTableView validateDrop:(CPDraggingInfo)info proposedRow:(int)row proposedDropOperation:(CPTableViewDropOperation)operation;
        Return the drag operation (move, copy, etc) that should be performed if a registered drag type is over the tableview
        The data source can retarget a drop if you want by calling -(void)setDropRow:(int)aRow dropOperation:(CPTableViewDropOperation)anOperation;

    - (BOOL)tableView:(CPTableView)aTableView writeRowsWithIndexes:(CPIndexSet)rowIndexes toPasteboard:(CPPasteboard)pboard;
        Returns YES if the drop operation is allowed otherwise NO.
        This method is invoked by the tableview after a drag should begin, but before it is started. If you don't want the drag to being return NO.
        If you want the drag to begin you should return YES and place the drag data on the pboard.

    - (BOOL)tableView:(CPTableView)aTableView acceptDrop:(CPDraggingInfo)info row:(int)row dropOperation:(CPTableViewDropOperation)operation;
        Return YES if the operation was successful otherwise return NO.
        The data source should incorporate the data from the dragging pasteboard in this method implementation.
        To get this data use the draggingPasteboard method on the CPDraggingInfo object.

    - (CPArray)tableView:(CPTableView)aTableView namesOfPromisedFilesDroppedAtDestination:(CPURL)dropDestination forDraggedRowsWithIndexes:(CPIndexSet)indexSet;
        NOT YET IMPLEMENTED
</pre>
    @param anObject The data source for the receiver. This object must implement numberOfRowsInTableView: and tableView:objectValueForTableColumn:row:
*/
- (void)setDataSource:(id)aDataSource
{
    if (_dataSource === aDataSource)
        return;

    _dataSource = aDataSource;
    _implementedDataSourceMethods = 0;

    if (!_dataSource)
        return;

    var hasContentBinding = !![self infoForBinding:@"content"];

    if ([_dataSource respondsToSelector:@selector(numberOfRowsInTableView:)])
        _implementedDataSourceMethods |= CPTableViewDataSource_numberOfRowsInTableView_;

    if ([_dataSource respondsToSelector:@selector(tableView:objectValueForTableColumn:row:)])
        _implementedDataSourceMethods |= CPTableViewDataSource_tableView_objectValueForTableColumn_row_;

    if ([_dataSource respondsToSelector:@selector(tableView:setObjectValue:forTableColumn:row:)])
        _implementedDataSourceMethods |= CPTableViewDataSource_tableView_setObjectValue_forTableColumn_row_;

    if ([_dataSource respondsToSelector:@selector(tableView:acceptDrop:row:dropOperation:)])
        _implementedDataSourceMethods |= CPTableViewDataSource_tableView_acceptDrop_row_dropOperation_;

    if ([_dataSource respondsToSelector:@selector(tableView:namesOfPromisedFilesDroppedAtDestination:forDraggedRowsWithIndexes:)])
        _implementedDataSourceMethods |= CPTableViewDataSource_tableView_namesOfPromisedFilesDroppedAtDestination_forDraggedRowsWithIndexes_;

    if ([_dataSource respondsToSelector:@selector(tableView:validateDrop:proposedRow:proposedDropOperation:)])
        _implementedDataSourceMethods |= CPTableViewDataSource_tableView_validateDrop_proposedRow_proposedDropOperation_;

    if ([_dataSource respondsToSelector:@selector(tableView:writeRowsWithIndexes:toPasteboard:)])
        _implementedDataSourceMethods |= CPTableViewDataSource_tableView_writeRowsWithIndexes_toPasteboard_;

    if ([_dataSource respondsToSelector:@selector(tableView:sortDescriptorsDidChange:)])
        _implementedDataSourceMethods |= CPTableViewDataSource_tableView_sortDescriptorsDidChange_;

    [self reloadData];
}

/*!
    Returns the object that provides the data displayed by the receiver.
*/
- (id)dataSource
{
    return _dataSource;
}

//Loading Data

/*!
    Reloads the data for only the specified rows and columns.
    @param rowIndexes The indexes of the rows to update.
    @param columnIndexes The indexes of the columns to update.
*/
- (void)reloadDataForRowIndexes:(CPIndexSet)rowIndexes columnIndexes:(CPIndexSet)columnIndexes
{
    [self reloadData];
//    [_previouslyExposedRows removeIndexes:rowIndexes];
//    [_previouslyExposedColumns removeIndexes:columnIndexes];
}

/*!
    Reloads the data for all rows and columns.
*/
- (void)reloadData
{
    //if (!_dataSource)
    //    return;

    _reloadAllRows = YES;
    _objectValues = { };
    _cachedRowHeights = [];

    // This updates the size too.
    [self noteNumberOfRowsChanged];

    [self setNeedsLayout];
    [self setNeedsDisplay:YES];
}

//Target-action Behavior
/*!
    Sets the message sent to the target when the user double-clicks an
    uneditable cell or a column header to a given selector.
    @param aSelector The message the receiver sends to its target when the user
    double-clicks an uneditable cell or a column header.
*/
- (void)setDoubleAction:(SEL)anAction
{
    _doubleAction = anAction;
}

/*!
    Returns the double click action selector.
*/
- (SEL)doubleAction
{
    return _doubleAction;
}

/*
    * - clickedColumn
*/

/*!
    Returns the index of the the row the user clicked to trigger an action, or -1 if no row was clicked.
*/
- (CPInteger)clickedRow
{
    return _clickedRow;
}

//Configuring Behavior

/*!
    If you want to allow the user to reorder the columns pass YES, otherwise NO.
*/
- (void)setAllowsColumnReordering:(BOOL)shouldAllowColumnReordering
{
    _allowsColumnReordering = !!shouldAllowColumnReordering;
}

/*!
    Returns YES if the user is allowed to reorder the columns, otherwise NO.
*/
- (BOOL)allowsColumnReordering
{
    return _allowsColumnReordering;
}

/*!
    Passing YES will allow the user to resize columns. Passing NO will keep the table columns unmovable by the user.
    Note the this does not affect autoresizing behavior.
*/
- (void)setAllowsColumnResizing:(BOOL)shouldAllowColumnResizing
{
    _allowsColumnResizing = !!shouldAllowColumnResizing;
}

/*!
    Returns YES if the user is allowed to manually resize the columns, otherwise NO.
*/
- (BOOL)allowsColumnResizing
{
    return _allowsColumnResizing;
}

/*!
    Controls whether the user can select more than one row or column at a time.
    @param aFlag YES to allow the user to select multiple rows or columns, otherwise NO.
*/
- (void)setAllowsMultipleSelection:(BOOL)shouldAllowMultipleSelection
{
    _allowsMultipleSelection = !!shouldAllowMultipleSelection;
}

/*!
    Returns YES if the tableview is allowed to have multiple selections, otherwise NO.

    @return BOOL - YES if the tableview is allowed to have multiple selections otherwise NO.
*/
- (BOOL)allowsMultipleSelection
{
    return _allowsMultipleSelection;
}

/*!
    Controls whether the receiver allows zero rows or columns to be selected.
    @param aFlag YES if an empty selection is allowed, otherwise NO.
*/
- (void)setAllowsEmptySelection:(BOOL)shouldAllowEmptySelection
{
    _allowsEmptySelection = !!shouldAllowEmptySelection;
}

/*!
    Returns YES if the tableview is allowed to have an unselected row or column, otherwise NO.
*/
- (BOOL)allowsEmptySelection
{
    return _allowsEmptySelection;
}

/*!
    Controls whether the user can select an entire column by clicking its header.
    @param aFlag YES to allow the user to select columns, otherwise NO.
*/

- (void)setAllowsColumnSelection:(BOOL)shouldAllowColumnSelection
{
    _allowsColumnSelection = !!shouldAllowColumnSelection;
}


/*!
    Returns YES if the user is allowed to select a column by clicking it, otherwise NO.
*/
- (BOOL)allowsColumnSelection
{
    return _allowsColumnSelection;
}

//Setting Display Attributes
/*!
    Sets the width and height between dataviews.
    This value is (3.0, 2.0) by default.

    @param aSize a CGSize object that defines the space between the cells
*/
- (void)setIntercellSpacing:(CGSize)aSize
{
    if (_CGSizeEqualToSize(_intercellSpacing, aSize))
        return;

    _intercellSpacing = _CGSizeMakeCopy(aSize);

    _dirtyTableColumnRangeIndex = 0; // so that _recalculateTableColumnRanges will work
    [self _recalculateTableColumnRanges];

    [self setNeedsLayout];
    [_headerView setNeedsDisplay:YES];
    [_headerView setNeedsLayout];

    [self reloadData];
}

/*!
    @ignore
*/
- (void)setThemeState:(int)aState
{
}

/*!
    Returns the intercell spacing in a CGSize object.
*/
- (CGSize)intercellSpacing
{
    return _CGSizeMakeCopy(_intercellSpacing);
}

/*!
    Sets the height of each row.
    NOTE: This may still used even if variable row height is being used.

    @param aRowHeight the height of each row
*/
- (void)setRowHeight:(unsigned)aRowHeight
{
    aRowHeight = +aRowHeight;

    if (_rowHeight === aRowHeight)
        return;

    _rowHeight = MAX(0.0, aRowHeight);

    [self setNeedsLayout];
}

/*!
    Returns the height of each row.
*/
- (unsigned)rowHeight
{
    return _rowHeight;
}

/*!
    Sets whether the receiver uses the standard alternating row colors for its background.

    @param aFlag YES to specify standard alternating row colors for the background, NO to specify a solid color.
*/
- (void)setUsesAlternatingRowBackgroundColors:(BOOL)shouldUseAlternatingRowBackgroundColors
{
    _usesAlternatingRowBackgroundColors = shouldUseAlternatingRowBackgroundColors;
}

/*!
    Returns YES if the tableview uses alternating row background colors, otherwise NO.
*/
- (BOOL)usesAlternatingRowBackgroundColors
{
    return _usesAlternatingRowBackgroundColors;
}

/*!
    Sets the colors for the rows as they alternate. The number of colors can be arbitrary. By default these colors are white and light blue.
    @param anArray an array of CPColors
*/

- (void)setAlternatingRowBackgroundColors:(CPArray)alternatingRowBackgroundColors
{
    [self setValue:alternatingRowBackgroundColors forThemeAttribute:"alternating-row-colors"];

    [self setNeedsDisplay:YES];
}

/*!
    Returns an array of the alternating background colors
*/
- (CPArray)alternatingRowBackgroundColors
{
    return [self currentValueForThemeAttribute:@"alternating-row-colors"];
}

/*!
    Returns an enumerated value for the selection highlight style.
<pre>

    Valid values are:
        CPTableViewSelectionHighlightStyleNone
        CPTableViewSelectionHighlightStyleRegular
        CPTableViewSelectionHighlightStyleSourceList
</pre>
*/
- (unsigned)selectionHighlightStyle
{
    return _selectionHighlightStyle;
}

/*!
<pre>
    Sets the selection highlight style to an enumerated value.
    This value can also affect the way the tableview draws feedback when the user is dragging.

    Valid values are:
        CPTableViewSelectionHighlightStyleNone
        CPTableViewSelectionHighlightStyleRegular
        CPTableViewSelectionHighlightStyleSourceList
</pre>
*/
- (void)setSelectionHighlightStyle:(unsigned)aSelectionHighlightStyle
{
    //early return for IE.
    if (aSelectionHighlightStyle == CPTableViewSelectionHighlightStyleSourceList && !CPFeatureIsCompatible(CPHTMLCanvasFeature))
        return;

    _selectionHighlightStyle = aSelectionHighlightStyle;
    [self setNeedsDisplay:YES];

    if (aSelectionHighlightStyle === CPTableViewSelectionHighlightStyleSourceList)
        _destinationDragStyle = CPTableViewDraggingDestinationFeedbackStyleSourceList;
    else
        _destinationDragStyle = CPTableViewDraggingDestinationFeedbackStyleRegular;
}

/*!
    Sets the highlight color for a row or column selection.

    @param aColor a CPColor
*/
- (void)setSelectionHighlightColor:(CPColor)aColor
{
    [self setValue:aColor forThemeAttribute:"selection-color"];

    [self setNeedsDisplay:YES];
}

/*!
    Returns the highlight color for a row or column selection.
*/
- (CPColor)selectionHighlightColor
{
    return [self currentValueForThemeAttribute:@"selection-color"];
}

/*!
<pre>
    Sets the highlight gradient for a row or column selection
    This is specific to the
    @param aDictionary a CPDictionary expects three keys to be set:
        CPSourceListGradient which is a CGGradient
        CPSourceListTopLineColor which is a CPColor
        CPSourceListBottomLineColor which is a CPColor
</pre>
*/
- (void)setSelectionGradientColors:(CPDictionary)aDictionary
{
    [self setValue:aDictionary forThemeAttribute:"sourcelist-selection-color"];

    [self setNeedsDisplay:YES];
}

/*!
<pre>
    Returns a dictionary of containing the keys:
    CPSourceListGradient
    CPSourceListTopLineColor
    CPSourceListBottomLineColor
</pre>
*/
- (CPDictionary)selectionGradientColors
{
    return [self currentValueForThemeAttribute:@"sourcelist-selection-color"];
}

/*!
    Sets the grid color in the non highlighted state.
    @param aColor a CPColor
*/
- (void)setGridColor:(CPColor)aColor
{
    [self setValue:aColor forThemeAttribute:"grid-color"];

    [self setNeedsDisplay:YES];
}

/*!
    Returns a CPColor object of set grid color
*/
- (CPColor)gridColor
{
    return [self currentValueForThemeAttribute:@"grid-color"];;
}

/*!
    Sets the grid style mask to specify if no grid lines, vertical grid lines, or horizontal grid lines should be displayed.
    @param gridType The grid style mask. CPTableViewGridNone, CPTableViewSolidVerticalGridLineMask, CPTableViewSolidHorizontalGridLineMask
*/

- (void)setGridStyleMask:(unsigned)aGrideStyleMask
{
    if (_gridStyleMask === aGrideStyleMask)
        return;

    _gridStyleMask = aGrideStyleMask;

    [self setNeedsDisplay:YES];
}

/*!
    Returns a grid mask
*/
- (unsigned)gridStyleMask
{
    return _gridStyleMask;
}

//Column Management

/*!
    Adds a given column as the last column of the receiver.
    @param aColumn The column to add to the receiver.
*/
- (void)addTableColumn:(CPTableColumn)aTableColumn
{
    [_tableColumns addObject:aTableColumn];
    [aTableColumn setTableView:self];

    if (_dirtyTableColumnRangeIndex < 0)
        _dirtyTableColumnRangeIndex = NUMBER_OF_COLUMNS() - 1;
    else
        _dirtyTableColumnRangeIndex = MIN(NUMBER_OF_COLUMNS() - 1, _dirtyTableColumnRangeIndex);

    if ([[self sortDescriptors] count] > 0)
    {
        var mainSortDescriptor = [[self sortDescriptors] objectAtIndex:0];

        if (aTableColumn === [self _tableColumnForSortDescriptor:mainSortDescriptor])
        {
            var image = [mainSortDescriptor ascending] ? [self _tableHeaderSortImage] : [self _tableHeaderReverseSortImage];
            [self setIndicatorImage:image inTableColumn:aTableColumn];
        }
    }

    [self tile];
    [self setNeedsLayout];
}

/*!
    Removes a given column from the receiver.
    @param aTableColumn The column to remove from the receiver.
*/
- (void)removeTableColumn:(CPTableColumn)aTableColumn
{
    if ([aTableColumn tableView] !== self)
        return;

    var index = [_tableColumns indexOfObjectIdenticalTo:aTableColumn];

    if (index === CPNotFound)
        return;

    // we defer the actual removal until the end of the runloop in order to keep a reference to the column.
    [_differedColumnDataToRemove addObject:{"column":aTableColumn, "shouldBeHidden": [aTableColumn isHidden]}];

    [aTableColumn setHidden:YES];
    [aTableColumn setTableView:nil];

    var tableColumnUID = [aTableColumn UID];

    if (_objectValues[tableColumnUID])
        _objectValues[tableColumnUID] = nil;

    if (_dirtyTableColumnRangeIndex < 0)
        _dirtyTableColumnRangeIndex = index;
    else
        _dirtyTableColumnRangeIndex = MIN(index, _dirtyTableColumnRangeIndex);

    [self setNeedsLayout];
}

/*!
    @ignore
    Internally used to set a column that will be dragged
*/
- (void)_setDraggedColumn:(CPTableColumn)aColumn
{
    if (_draggedColumn === aColumn)
        return;

    _draggedColumn = aColumn;

    [self reloadDataForRowIndexes:_exposedRows columnIndexes:[CPIndexSet indexSetWithIndex:[_tableColumns indexOfObject:aColumn]]];
}

/*
    @ignore
    Same as moveColumn:toColumn: but doesn't trigger an autosave
*/
- (void)_moveColumn:(unsigned)fromIndex toColumn:(unsigned)toIndex
{
    fromIndex = +fromIndex;
    toIndex = +toIndex;

    if (fromIndex === toIndex)
        return;

    if (_dirtyTableColumnRangeIndex < 0)
        _dirtyTableColumnRangeIndex = MIN(fromIndex, toIndex);
    else
        _dirtyTableColumnRangeIndex = MIN(fromIndex, toIndex, _dirtyTableColumnRangeIndex);

    var tableColumn = _tableColumns[fromIndex];

    [_tableColumns removeObjectAtIndex:fromIndex];
    [_tableColumns insertObject:tableColumn atIndex:toIndex];

    [[self headerView] setNeedsLayout];
    [[self headerView] setNeedsDisplay:YES];

    var rowIndexes = [CPIndexSet indexSetWithIndexesInRange:CPMakeRange(0, [self numberOfRows])],
        columnIndexes = [CPIndexSet indexSetWithIndexesInRange:CPMakeRange(fromIndex, toIndex)];

    [self reloadDataForRowIndexes:rowIndexes columnIndexes:columnIndexes];
}

/*!
    Moves the column and heading at a given index to a new given index.
    @param theColumnIndex The current index of the column to move.
    @param theToIndex The new index for the moved column.
*/
- (void)moveColumn:(int)theColumnIndex toColumn:(int)theToIndex
{
    [self _moveColumn:theColumnIndex toColumn:theToIndex];
    [self _autosave];
}

/*!
    @ignore
    Called when a table column changes visibility
*/
- (void)_tableColumnVisibilityDidChange:(CPTableColumn)aColumn
{
    var columnIndex = [[self tableColumns] indexOfObjectIdenticalTo:aColumn];

    if (_dirtyTableColumnRangeIndex < 0)
        _dirtyTableColumnRangeIndex = columnIndex;
    else
        _dirtyTableColumnRangeIndex = MIN(columnIndex, _dirtyTableColumnRangeIndex);

    [[self headerView] setNeedsLayout];
    [[self headerView] setNeedsDisplay:YES];

    var rowIndexes = [CPIndexSet indexSetWithIndexesInRange:CPMakeRange(0, [self numberOfRows])];
    [self reloadDataForRowIndexes:rowIndexes columnIndexes:[CPIndexSet indexSetWithIndex:columnIndex]];
}

/*!
    Returns an array of CPTableColumns of all the receiver's columns.
*/
- (CPArray)tableColumns
{
    return _tableColumns;
}

/*!
    Returns the index of the column with the specified identifier

    @param anIdentifier the string value of the tablecolumn identifier
    @return the index of the column
*/
- (CPInteger)columnWithIdentifier:(CPString)anIdentifier
{
    var index = 0,
        count = NUMBER_OF_COLUMNS();

    for (; index < count; ++index)
        if ([_tableColumns[index] identifier] === anIdentifier)
            return index;

    return CPNotFound;
}

/*!
    Returns the CPTableColumn object with the given identifier string.

    @param anIdentifier the string value of the identifier
    @return a CPTableColumn object with the given identifier
*/
- (CPTableColumn)tableColumnWithIdentifier:(CPString)anIdentifier
{
    var index = [self columnWithIdentifier:anIdentifier];

    if (index === CPNotFound)
        return nil;

    return _tableColumns[index];
}

/*!
    @ignore
*/
- (void)_didResizeTableColumn:(CPTableColumn)theColumn
{
    [self _autosave];
}

//Selecting Columns and Rows

/*!
    Sets the column selection using indexes.

    @param columns a CPIndexSet of columns to select
    @param aFlag should extend the selection thereby retaining the previous selection
*/
- (void)selectColumnIndexes:(CPIndexSet)columns byExtendingSelection:(BOOL)shouldExtendSelection
{
    // If we're out of range, just return
    if (([columns firstIndex] != CPNotFound && [columns firstIndex] < 0) || [columns lastIndex] >= [self numberOfColumns])
        return;

    // We deselect all rows when selecting columns.
    if ([_selectedRowIndexes count] > 0)
    {
        [self _updateHighlightWithOldRows:_selectedRowIndexes newRows:[CPIndexSet indexSet]];
        _selectedRowIndexes = [CPIndexSet indexSet];
    }

    var previousSelectedIndexes = [_selectedColumnIndexes copy];

    if (shouldExtendSelection)
        [_selectedColumnIndexes addIndexes:columns];
    else
        _selectedColumnIndexes = [columns copy];

    [self _updateHighlightWithOldColumns:previousSelectedIndexes newColumns:_selectedColumnIndexes];
    [self setNeedsDisplay:YES]; // FIXME: should be setNeedsDisplayInRect:enclosing rect of new (de)selected columns
                              // but currently -drawRect: is not implemented here
    if (_headerView)
        [_headerView setNeedsDisplay:YES];

    [self _noteSelectionDidChange];
}

/*!
    @ignore
*/
- (void)_setSelectedRowIndexes:(CPIndexSet)rows
{
    if ([_selectedRowIndexes isEqualToIndexSet:rows])
        return;

    var previousSelectedIndexes = _selectedRowIndexes;

    _lastSelectedRow = ([rows count] > 0) ? [rows lastIndex] : -1;
    _selectedRowIndexes = [rows copy];

    [self _updateHighlightWithOldRows:previousSelectedIndexes newRows:_selectedRowIndexes];
    [self setNeedsDisplay:YES]; // FIXME: should be setNeedsDisplayInRect:enclosing rect of new (de)selected rows
                              // but currently -drawRect: is not implemented here

    var binderClass = [[self class] _binderClassForBinding:@"selectionIndexes"];
    [[binderClass getBinding:@"selectionIndexes" forObject:self] reverseSetValueFor:@"selectedRowIndexes"];

    [self _noteSelectionDidChange];
}

/*!
    Sets the row selection using indexes.

    @param rows a CPIndexSet of rows to select
    @param aFlag should extend the selection thereby retaining the previous selection
*/
- (void)selectRowIndexes:(CPIndexSet)rows byExtendingSelection:(BOOL)shouldExtendSelection
{
    if ([rows isEqualToIndexSet:_selectedRowIndexes] ||
        (([rows firstIndex] != CPNotFound && [rows firstIndex] < 0) || [rows lastIndex] >= [self numberOfRows]))
        return;

    // We deselect all columns when selecting rows.
    if ([_selectedColumnIndexes count] > 0)
    {
        [self _updateHighlightWithOldColumns:_selectedColumnIndexes newColumns:[CPIndexSet indexSet]];
        _selectedColumnIndexes = [CPIndexSet indexSet];
        if (_headerView)
            [_headerView setNeedsDisplay:YES];
    }

    var newSelectedIndexes;
    if (shouldExtendSelection)
    {
        newSelectedIndexes = [_selectedRowIndexes copy];
        [newSelectedIndexes addIndexes:rows];
    }
    else
        newSelectedIndexes = [rows copy];

    [self _setSelectedRowIndexes:newSelectedIndexes];
}

/*!
    @ignore
*/
- (void)_updateHighlightWithOldRows:(CPIndexSet)oldRows newRows:(CPIndexSet)newRows
{
    var firstExposedRow = [_exposedRows firstIndex],
        exposedLength = [_exposedRows lastIndex] - firstExposedRow + 1,
        deselectRows = [],
        selectRows = [],
        deselectRowIndexes = [oldRows copy],
        selectRowIndexes = [newRows copy];

    [deselectRowIndexes removeMatches:selectRowIndexes];
    [deselectRowIndexes getIndexes:deselectRows maxCount:-1 inIndexRange:CPMakeRange(firstExposedRow, exposedLength)];
    [selectRowIndexes getIndexes:selectRows maxCount:-1 inIndexRange:CPMakeRange(firstExposedRow, exposedLength)];

    for (var identifier in _dataViewsForTableColumns)
    {
        var dataViewsInTableColumn = _dataViewsForTableColumns[identifier],
            count = deselectRows.length;
        while (count--)
            [self _performSelection:NO forRow:deselectRows[count] context:dataViewsInTableColumn];

        count = selectRows.length;
        while (count--)
            [self _performSelection:YES forRow:selectRows[count] context:dataViewsInTableColumn];
    }
}

/*!
    @ignore
*/
- (void)_performSelection:(BOOL)select forRow:(CPInteger)rowIndex context:(id)context
{
    var view = context[rowIndex],
        selector = select ? @"setThemeState:" : @"unsetThemeState:";

    [view performSelector:CPSelectorFromString(selector) withObject:CPThemeStateSelectedDataView];
}

/*!
    @ignore
*/
- (void)_updateHighlightWithOldColumns:(CPIndexSet)oldColumns newColumns:(CPIndexSet)newColumns
{
    var firstExposedColumn = [_exposedColumns firstIndex],
        exposedLength = [_exposedColumns lastIndex] - firstExposedColumn  +1,
        deselectColumns  = [],
        selectColumns  = [],
        deselectColumnIndexes = [oldColumns copy],
        selectColumnIndexes = [newColumns copy],
        selectRows = [];

    [deselectColumnIndexes removeMatches:selectColumnIndexes];
    [deselectColumnIndexes getIndexes:deselectColumns maxCount:-1 inIndexRange:CPMakeRange(firstExposedColumn, exposedLength)];
    [selectColumnIndexes getIndexes:selectColumns maxCount:-1 inIndexRange:CPMakeRange(firstExposedColumn, exposedLength)];
    [_exposedRows getIndexes:selectRows maxCount:-1 inIndexRange:nil];

    var rowsCount = selectRows.length,
        count = deselectColumns.length;
    while (count--)
    {
        var columnIndex = deselectColumns[count],
            identifier = [_tableColumns[columnIndex] UID],
            dataViewsInTableColumn = _dataViewsForTableColumns[identifier];

        for (var i = 0; i < rowsCount; i++)
        {
            var rowIndex = selectRows[i],
                dataView = dataViewsInTableColumn[rowIndex];
            [dataView unsetThemeState:CPThemeStateSelectedDataView];
        }

        if (_headerView)
        {
            var headerView = [_tableColumns[columnIndex] headerView];
            [headerView unsetThemeState:CPThemeStateSelected];
        }
    }

    count = selectColumns.length;
    while (count--)
    {
        var columnIndex = selectColumns[count],
            identifier = [_tableColumns[columnIndex] UID],
            dataViewsInTableColumn = _dataViewsForTableColumns[identifier];

        for (var i = 0; i < rowsCount; i++)
        {
            var rowIndex = selectRows[i],
                dataView = dataViewsInTableColumn[rowIndex];
            [dataView setThemeState:CPThemeStateSelectedDataView];
        }
        if (_headerView)
        {
            var headerView = [_tableColumns[columnIndex] headerView];
            [headerView setThemeState:CPThemeStateSelected];
        }
    }
}

/*!
    Returns the index of the last selected column.
*/
- (int)selectedColumn
{
    [_selectedColumnIndexes lastIndex];
}

/*!
    Returns an index set of all the selected columns.
*/
- (CPIndexSet)selectedColumnIndexes
{
    return _selectedColumnIndexes;
}

/*!
    Returns the index of the last selected row.
*/
- (int)selectedRow
{
    return _lastSelectedRow;
}

/*!
    Returns an index set with the indexes of all the selected rows.
*/
- (CPIndexSet)selectedRowIndexes
{
    return [_selectedRowIndexes copy];
}

/*!
    Deselects the column at a given index

    @param anIndex the index of the column to deselect
*/
- (void)deselectColumn:(CPInteger)anIndex
{
    var selectedColumnIndexes = [_selectedColumnIndexes copy];
    [selectedColumnIndexes removeIndex:anIndex];
    [self selectColumnIndexes:selectedColumnIndexes byExtendingSelection:NO];
    [self _noteSelectionDidChange];
}

/*!
    Deselects a row at a given index

    @param aRow the row to deselect
*/
- (void)deselectRow:(CPInteger)aRow
{
    var selectedRowIndexes = [_selectedRowIndexes copy];
    [selectedRowIndexes removeIndex:aRow];
    [self selectRowIndexes:selectedRowIndexes byExtendingSelection:NO];
    [self _noteSelectionDidChange];
}

/*!
    Returns the number of selected columns
*/
- (CPInteger)numberOfSelectedColumns
{
    return [_selectedColumnIndexes count];
}

/*!
    Returns the number of selected columns
*/
- (CPInteger)numberOfSelectedRows
{
    return [_selectedRowIndexes count];
}

/*!
    Returns YES if the column at a given index is selected, otherwise NO.

    @param anIndex the index of a column
    @return YES if the column is selected, otherwise NO.
*/
- (BOOL)isColumnSelected:(CPInteger)anIndex
{
    return [_selectedColumnIndexes containsIndex:anIndex];
}

/*!
    Returns YES if the row at a given index is selected, otherwise NO.

    @param aRow the index of a row
    @return YES if the row is selected, otherwise NO.
*/
- (BOOL)isRowSelected:(CPInteger)aRow
{
    return [_selectedRowIndexes containsIndex:aRow];
}


/*!
    Deselects all rows
*/
- (void)deselectAll
{
    [self selectRowIndexes:[CPIndexSet indexSet] byExtendingSelection:NO];
    [self selectColumnIndexes:[CPIndexSet indexSet] byExtendingSelection:NO];
}

/*!
    Returns the number of columns in the table
*/
- (int)numberOfColumns
{
    return NUMBER_OF_COLUMNS();
}

/*!
    Returns the number of rows in the receiver.
*/
- (int)numberOfRows
{
    if (_numberOfRows !== nil)
        return _numberOfRows;

    var contentBindingInfo = [self infoForBinding:@"content"];

    if (contentBindingInfo)
    {
        var destination = [contentBindingInfo objectForKey:CPObservedObjectKey],
            keyPath = [contentBindingInfo objectForKey:CPObservedKeyPathKey];

        _numberOfRows = [[destination valueForKeyPath:keyPath] count];
    }
    else if (_dataSource && (_implementedDataSourceMethods & CPTableViewDataSource_numberOfRowsInTableView_))
        _numberOfRows = [_dataSource numberOfRowsInTableView:self];
    else
    {
        if (_dataSource)
            CPLog(@"no content binding established and data source " + [_dataSource description] + " does not implement numberOfRowsInTableView:");
        _numberOfRows = 0;
    }

    return _numberOfRows;
}

/*!
    Edits the dataview at a given row and column. This method is usually invoked automatically and should rarely be invoked directly
    The row at supplied rowIndex must be selected otherwise an exception is thrown.

    @param columnIndex the index of the column to edit
    @param rowIndex the index of the row to edit
    @param theEvent the mouse event which triggers the edit, you can pass nil
    @param flag YES if the dataview text should be selected, otherwise NO. (NOT YET IMPLEMENTED)
*/
- (void)editColumn:(CPInteger)columnIndex row:(CPInteger)rowIndex withEvent:(CPEvent)theEvent select:(BOOL)flag
{
    // FIX ME: Cocoa documentation says all this should be called in THIS method:
    // sets up the field editor, and sends selectWithFrame:inView:editor:delegate:start:length: and editWithFrame:inView:editor:delegate:event: to the field editor's NSCell object with the NSTableView as the text delegate.

    if (![self isRowSelected:rowIndex])
        [[CPException exceptionWithName:@"Error" reason:@"Attempt to edit row="+rowIndex+" when not selected." userInfo:nil] raise];

    [self scrollRowToVisible:rowIndex];
    [self scrollColumnToVisible:columnIndex];

    // TODO Do something with flag.

    _editingCellIndex = CGPointMake(columnIndex, rowIndex);
    _editingCellIndex._shouldSelect = flag;

    [self reloadDataForRowIndexes:[CPIndexSet indexSetWithIndex:rowIndex]
        columnIndexes:[CPIndexSet indexSetWithIndex:columnIndex]];
}

/*!
    Returns the column of the currently edited cell, or CPNotFound if none.
*/
- (CPInteger)editedColumn
{
    if (!_editingCellIndex)
        return CPNotFound;
    return _editingCellIndex.x;
}

/*!
    Returns the row of the currently edited cell, or CPNotFound if none.
*/
- (CPInteger)editedRow
{
    if (!_editingCellIndex)
        return CPNotFound;
    return _editingCellIndex.y;
}

/*!
    Returns the cornerview for the scrollview
*/
- (CPView)cornerView
{
    return _cornerView;
}

/*!
    Sets the cornerview for the scrollview
*/
- (void)setCornerView:(CPView)aView
{
    if (_cornerView === aView)
        return;

    _cornerView = aView;

    var scrollView = [[self superview] superview];

    if ([scrollView isKindOfClass:[CPScrollView class]] && [scrollView documentView] === self)
        [scrollView _updateCornerAndHeaderView];
}

/*!
    Returns the headerview for the receiver. The headerview contains column headerviews for each table column.
*/
- (CPView)headerView
{
    return _headerView;
}


/*!
    Sets the headerview for the tableview. This is the container view for the table column header views.
    This view also handles events for resizing and dragging.

    If you don't want your tableview to have a headerview you should pass nil. (also see setCornerView:)
    If you're looking to customize the header text of a column see CPTableColumn's -(CPView)headerView; method.
*/
- (void)setHeaderView:(CPView)aHeaderView
{
    if (_headerView === aHeaderView)
        return;

    [_headerView setTableView:nil];

    _headerView = aHeaderView;

    if (_headerView)
    {
        [_headerView setTableView:self];
        [_headerView setFrameSize:_CGSizeMake(_CGRectGetWidth([self frame]), _CGRectGetHeight([_headerView frame]))];
    }

    var scrollView = [[self superview] superview];

    if ([scrollView isKindOfClass:[CPScrollView class]] && [scrollView documentView] === self)
        [scrollView _updateCornerAndHeaderView];
}

// Complexity:
// O(Columns)
/*!
    @ignore
*/
- (void)_recalculateTableColumnRanges
{
    if (_dirtyTableColumnRangeIndex < 0)
        return;

    _numberOfHiddenColumns = 0;

    var index = _dirtyTableColumnRangeIndex,
        count = NUMBER_OF_COLUMNS(),
        x = index === 0 ? 0.0 : CPMaxRange(_tableColumnRanges[index - 1]);

    for (; index < count; ++index)
    {
        var tableColumn = _tableColumns[index];

        if ([tableColumn isHidden])
        {
            _numberOfHiddenColumns += 1;
            _tableColumnRanges[index] = CPMakeRange(x, 0.0);
        }

        else
        {
            var width = [_tableColumns[index] width] + _intercellSpacing.width;

            _tableColumnRanges[index] = CPMakeRange(x, width);

            x += width;
        }
    }

    _tableColumnRanges.length = count;
    _dirtyTableColumnRangeIndex = CPNotFound;
}

// Complexity:
// O(1)
/*!
    Returns a CGRect with the location and size of the column
    If aColumnIndex lies outside the range of the table columns a CGZeroRect is returned

    @param aColumnIndex the index of the column to return the rect of
*/
- (CGRect)rectOfColumn:(CPInteger)aColumnIndex
{
    aColumnIndex = +aColumnIndex;

    if (aColumnIndex < 0 || aColumnIndex >= NUMBER_OF_COLUMNS())
        return _CGRectMakeZero();

    var column = [[self tableColumns] objectAtIndex:aColumnIndex];

    if ([column isHidden])
        return _CGRectMakeZero();

    UPDATE_COLUMN_RANGES_IF_NECESSARY();

    var range = _tableColumnRanges[aColumnIndex];
    var spacing = _intercellSpacing.width || 1;

    return _CGRectMake(range.location + spacing, 0.0, range.length - (2 * spacing), _CGRectGetHeight([self bounds]));
}

// Complexity:
// O(1)
/*!
    @ignore
    Returns a CGRect with the location and size of the row

    @param aRowIndex the index of the row to return the rect of
    @param checkRange if YES this method will return a zero rect if the aRowIndex is outside of the range of valid indices
*/
- (CGRect)_rectOfRow:(CPInteger)aRowIndex checkRange:(BOOL)checkRange
{
    var lastIndex = [self numberOfRows] - 1;

    if (checkRange && (aRowIndex > lastIndex || aRowIndex < 0))
        return _CGRectMakeZero();

    if (_implementedDelegateMethods & CPTableViewDelegate_tableView_heightOfRow_)
    {
        var rowToLookUp = MIN(aRowIndex, lastIndex),
            y = _cachedRowHeights[rowToLookUp].heightAboveRow,
            height = _cachedRowHeights[rowToLookUp].height + _intercellSpacing.height,
            rowDelta = aRowIndex - rowToLookUp;

        // if we need the rect of a row past the last index
        if (rowDelta > 0)
        {
            y += rowDelta * (_rowHeight + _intercellSpacing.height);
            height = _rowHeight + _intercellSpacing.height;
        }
    }
    else
    {
        var y = aRowIndex * (_rowHeight + _intercellSpacing.height),
            height = _rowHeight + _intercellSpacing.height;
    }

    return _CGRectMake(0.0, y, _CGRectGetWidth([self bounds]), height);
}

/*!
    Returns a CGRect with the location and size of the row. CGRectZero is returned if aRowIndex doesn't exist.

    @param aRowIndex the index of the row you want the rect of
*/
- (CGRect)rectOfRow:(CPInteger)aRowIndex
{
    return [self _rectOfRow:aRowIndex checkRange:YES];
}

// Complexity:
// O(1)
/*!
    Returns a range of indices for the rows that lie wholly or partially within the vertical boundaries of a given rectangle.

    @param aRect A rectangle in the coordinate system of the receiver.
*/
- (CPRange)rowsInRect:(CGRect)aRect
{
    // If we have no rows, then we won't intersect anything.
    if (_numberOfRows <= 0)
        return CPMakeRange(0, 0);

    var bounds = [self bounds];

    // No rows if the rect doesn't even intersect us.
    if (!CGRectIntersectsRect(aRect, bounds))
        return CPMakeRange(0, 0);

    var firstRow = [self rowAtPoint:aRect.origin];

    // first row has to be undershot, because if not we wouldn't be intersecting.
    if (firstRow < 0)
        firstRow = 0;

    var lastRow = [self rowAtPoint:_CGPointMake(0.0, _CGRectGetMaxY(aRect))];

    // last row has to be overshot, because if not we wouldn't be intersecting.
    if (lastRow < 0)
        lastRow = _numberOfRows - 1;

    return CPMakeRange(firstRow, lastRow - firstRow + 1);
}

/*!
    @ignore
    When we draw the row backgrounds we don't want an index bounding our range.
*/
- (CPRange)_unboundedRowsInRect:(CGRect)aRect
{
    var boundedRange = [self rowsInRect:aRect],
        lastRow = CPMaxRange(boundedRange),
        rectOfLastRow = [self _rectOfRow:lastRow checkRange:NO],
        bottom = _CGRectGetMaxY(aRect),
        bottomOfBoundedRows = _CGRectGetMaxY(rectOfLastRow);

    // we only have to worry about the rows below the last...
    if (bottom <= bottomOfBoundedRows)
        return boundedRange;

    var numberOfNewRows = CEIL(bottom -  bottomOfBoundedRows) / ([self rowHeight] + _intercellSpacing.height);

    boundedRange.length += numberOfNewRows + 1;

    return boundedRange;
}

// Complexity:
// O(lg Columns) if table view contains no hidden columns
// O(Columns) if table view contains hidden columns

/*!
    Returns the indexes of the receiver's columns that intersect the specified rectangle.

    @param aRect a rectangle in the coordinate system of the receiver.
*/
- (CPIndexSet)columnIndexesInRect:(CGRect)aRect
{
    var column = MAX(0, [self columnAtPoint:_CGPointMake(aRect.origin.x, 0.0)]),
        lastColumn = [self columnAtPoint:_CGPointMake(_CGRectGetMaxX(aRect), 0.0)];

    if (lastColumn === CPNotFound)
        lastColumn = NUMBER_OF_COLUMNS() - 1;

    // Don't bother doing the expensive removal of hidden indexes if we have no hidden columns.
    if (_numberOfHiddenColumns <= 0)
        return [CPIndexSet indexSetWithIndexesInRange:CPMakeRange(column, lastColumn - column + 1)];

    //
    var indexSet = [CPIndexSet indexSet];

    for (; column <= lastColumn; ++column)
    {
        var tableColumn = _tableColumns[column];

        if (![tableColumn isHidden])
            [indexSet addIndex:column];
    }

    return indexSet;
}

// Complexity:
// O(lg Columns) if table view contains now hidden columns
// O(Columns) if table view contains hidden columns
/*!
    Returns the index of a column at a given point. If no column is there CPNotFound is returned.

    @param aPoint a CGPoint
*/
- (CPInteger)columnAtPoint:(CGPoint)aPoint
{
    var bounds = [self bounds];

    if (!_CGRectContainsPoint(bounds, aPoint))
        return CPNotFound;

    UPDATE_COLUMN_RANGES_IF_NECESSARY();

    var x = aPoint.x,
        low = 0,
        high = _tableColumnRanges.length - 1;

    while (low <= high)
    {
        var middle = FLOOR(low + (high - low) / 2),
            range = _tableColumnRanges[middle];

        if (x < range.location)
            high = middle - 1;

        else if (x >= CPMaxRange(range))
            low = middle + 1;

        else
        {
            var numberOfColumns = _tableColumnRanges.length;

            while (middle < numberOfColumns && [_tableColumns[middle] isHidden])
                ++middle;

            if (middle < numberOfColumns)
                return middle;

            return CPNotFound;
        }
   }

   return CPNotFound;
}

//Complexity
// O(1) for static row height
// 0(lg Rows) for variable row heights
/*!
    Returns the index of a row at a particular point. If no row exists CPNotFound is returned.

    @param aPoint a CGPoint
*/
- (CPInteger)rowAtPoint:(CGPoint)aPoint
{
    if (_implementedDelegateMethods & CPTableViewDelegate_tableView_heightOfRow_)
    {
            return idx = [_cachedRowHeights indexOfObject:aPoint
                                            inSortedRange:nil
                                                  options:0
                                          usingComparator:function(aPoint, rowCache)
                    {
                          var upperBound = rowCache.heightAboveRow;

                          if (aPoint.y < upperBound)
                              return CPOrderedAscending;

                          if (aPoint.y > upperBound + rowCache.height + _intercellSpacing.height)
                              return CPOrderedDescending;

                          return CPOrderedSame;
                    }];
    }

    var y = aPoint.y,
        row = FLOOR(y / (_rowHeight + _intercellSpacing.height));

    if (row >= _numberOfRows)
        return CPNotFound;

    return row;
}

/*!
    Returns a rect for the dataview / cell at the column and row given.
    If the column or row index is greater than the number of columns or rows a CGZeroRect is returned

    @param aColumn index of the column
    @param aRow index of the row
*/
- (CGRect)frameOfDataViewAtColumn:(CPInteger)aColumn row:(CPInteger)aRow
{
    UPDATE_COLUMN_RANGES_IF_NECESSARY();

    if (aColumn > [self numberOfColumns] || aRow > [self numberOfRows])
        return _CGRectMakeZero();

    var tableColumnRange = _tableColumnRanges[aColumn],
        rectOfRow = [self rectOfRow:aRow],
        leftInset = FLOOR(_intercellSpacing.width / 2.0),
        topInset = FLOOR(_intercellSpacing.height / 2.0);

    return _CGRectMake(tableColumnRange.location + leftInset,  _CGRectGetMinY(rectOfRow) + topInset, tableColumnRange.length - _intercellSpacing.width, _CGRectGetHeight(rectOfRow) - _intercellSpacing.height);
}

/*!
    @ignore
*/
- (void)resizeWithOldSuperviewSize:(CGSize)aSize
{
    [super resizeWithOldSuperviewSize:aSize];

    if (_disableAutomaticResizing)
        return;

    var mask = _columnAutoResizingStyle;

    // should we actually do some resizing?
    if (!_lastColumnShouldSnap)
    {
        // did the clip view intersect the old tablesize?
        var superview = [self superview];

        if (!superview || ![superview isKindOfClass:[CPClipView class]])
            return;

        var superviewWidth = [superview bounds].size.width,
            lastColumnMaxX = _CGRectGetMaxX([self rectOfColumn:[self numberOfColumns] -1]);

        // Fix me: this fires on the table setup at times
        if (lastColumnMaxX >= superviewWidth && lastColumnMaxX <= aSize.width || lastColumnMaxX <= superviewWidth && lastColumnMaxX >= aSize.width)
            _lastColumnShouldSnap = YES;
        else if (mask === CPTableViewUniformColumnAutoresizingStyle)
            return;
    }

    if (mask === CPTableViewUniformColumnAutoresizingStyle)
       [self _resizeAllColumnUniformlyWithOldSize:aSize];
    else if (mask === CPTableViewLastColumnOnlyAutoresizingStyle)
        [self sizeLastColumnToFit];
    else if (mask === CPTableViewFirstColumnOnlyAutoresizingStyle)
        [self _autoResizeFirstColumn];
}

/*!
    @ignore
*/
- (void)_autoResizeFirstColumn
{
    var superview = [self superview];

    if (!superview)
        return;

    UPDATE_COLUMN_RANGES_IF_NECESSARY();

    var count = NUMBER_OF_COLUMNS(),
        columnToResize = nil,
        totalWidth = 0,
        i = 0;

    for (; i < count; i++)
    {
        var column = _tableColumns[i];

        if (![column isHidden])
        {
            if (!columnToResize)
                columnToResize = column;
            totalWidth += [column width] + _intercellSpacing.width;
        }
    }

    // If there is a visible column
    if (columnToResize)
    {
        var superviewSize = [superview bounds].size,
            newWidth = superviewSize.width - totalWidth;

        newWidth += [columnToResize width];
        [columnToResize _tryToResizeToWidth:newWidth];
    }

    [self setNeedsLayout];
}


/*!
    @ignore
    FIX ME: this is broken
*/
- (void)_resizeAllColumnUniformlyWithOldSize:(CGSize)oldSize
{
    // what we care about is the superview clip rect
    // FIX ME: if it's not in a scrollview this doesn't really work
    var superview = [self superview];

    if (!superview || ![superview isKindOfClass:[CPClipView class]])
        return;

    UPDATE_COLUMN_RANGES_IF_NECESSARY();

    var superviewWidth = [superview bounds].size.width,
        count = NUMBER_OF_COLUMNS(),
        resizableColumns = [CPIndexSet indexSet],
        remainingSpace = 0.0,
        i = 0;

    // find resizable columns
    // FIX ME: we could cache resizableColumns after this loop and reuse it during the resize
    for (; i < count; i++)
    {
        var tableColumn = _tableColumns[i];
        if (![tableColumn isHidden] && ([tableColumn resizingMask] & CPTableColumnAutoresizingMask))
            [resizableColumns addIndex:i];
    }

    var maxXofColumns = _CGRectGetMaxX([self rectOfColumn:[resizableColumns lastIndex]]),
        remainingSpace = superviewWidth - maxXofColumns,
        resizeableColumnsCount = [resizableColumns count],
        proportionate = 0;

    while (remainingSpace && resizeableColumnsCount)
    {
        // Divy out the space.
        proportionate += remainingSpace / resizeableColumnsCount;

        // Reset the remaining space to 0
        remainingSpace = 0.0;

        var index = CPNotFound;

        while ((index = [resizableColumns indexGreaterThanIndex:index]) !== CPNotFound)
        {
            var item = _tableColumns[index],
                proposedWidth = [item width] + proportionate,
                resizeLeftovers = [item _tryToResizeToWidth:proposedWidth];

            if (resizeLeftovers)
            {
                [resizableColumns removeIndex:index];

                remainingSpace += resizeLeftovers;
            }
        }
    }

    // now that we've reached the end we know there are likely rounding errors
    // so we should size the last resized to fit
    var delta = superviewWidth - _CGRectGetMaxX([self rectOfColumn:[self numberOfColumns] - 1]),
        newSize = [item width] + delta;

    [item _tryToResizeToWidth:newSize];
}

/*!
<pre>
    Sets the column autoresizing style of the receiver to a given style.

    @param aStyle the column autoresizing style for the receiver. Valid values are:
        CPTableViewNoColumnAutoresizing
        CPTableViewUniformColumnAutoresizingStyle
        CPTableViewLastColumnOnlyAutoresizingStyle
        CPTableViewFirstColumnOnlyAutoresizingStyle
</pre>
*/
- (void)setColumnAutoresizingStyle:(unsigned)style
{
    //FIX ME: CPTableViewSequentialColumnAutoresizingStyle and CPTableViewReverseSequentialColumnAutoresizingStyle are not yet implemented
    _columnAutoResizingStyle = style;
}

/*!
    Returns the column auto resizing style of the receiver.
*/
- (unsigned)columnAutoresizingStyle
{
    return _columnAutoResizingStyle;
}

/*!
   Resizes the last column if there's room so the receiver fits exactly within its enclosing clip view.
*/
- (void)sizeLastColumnToFit
{
    _lastColumnShouldSnap = YES;

    var superview = [self superview];

    if (!superview)
        return;

    var superviewSize = [superview bounds].size;

    UPDATE_COLUMN_RANGES_IF_NECESSARY();

    var count = NUMBER_OF_COLUMNS();

    // Decrement the counter until we get to the last column that's not hidden
    while (count-- && [_tableColumns[count] isHidden]);

    // If the last column exists
    if (count >= 0)
    {
        var columnToResize = _tableColumns[count],
            newSize = MAX(0.0, superviewSize.width - CGRectGetMinX([self rectOfColumn:count]) - _intercellSpacing.width);

        [columnToResize _tryToResizeToWidth:newSize];
    }

    [self setNeedsLayout];
}

/*!
    Informs the receiver that the number of records in the datasource has changed.
*/
- (void)noteNumberOfRowsChanged
{
    var oldNumberOfRows = _numberOfRows;

    _numberOfRows = nil;
    _cachedRowHeights = [];

    // this line serves two purposes
    // 1. it updates the _numberOfRows cache with the -numberOfRows call
    // 2. it updates the row height cache if needed
    [self noteHeightOfRowsWithIndexesChanged:[CPIndexSet indexSetWithIndexesInRange:CPMakeRange(0, [self numberOfRows])]];

    // remove row indexes from the selection if they no longer exist
    var hangingSelections = oldNumberOfRows - _numberOfRows;

    if (hangingSelections > 0)
    {

        var previousSelectionCount = [_selectedRowIndexes count];
        [_selectedRowIndexes removeIndexesInRange:CPMakeRange(_numberOfRows, hangingSelections)];

        if (![_selectedRowIndexes containsIndex:[self selectedRow]])
            _lastSelectedRow = CPNotFound;

        // For optimal performance, only send a notification if indices were actually removed.
        if (previousSelectionCount > [_selectedRowIndexes count])
            [self _noteSelectionDidChange];
    }

    [self tile];
}


/*!
    Informs the receiver that the rows specified in indexSet have changed height.

    @param anIndexSet an index set containing the indexes of the rows which changed height
*/
- (void)noteHeightOfRowsWithIndexesChanged:(CPIndexSet)anIndexSet
{
    if (!(_implementedDelegateMethods & CPTableViewDelegate_tableView_heightOfRow_))
        return;

    // this method will update the height of those rows, but since the cached array also contains
    // the height above the row it needs to recalculate for the rows below it too
    var i = [anIndexSet firstIndex],
        count = _numberOfRows - i,
        heightAbove = (i > 0) ? _cachedRowHeights[i - 1].height + _cachedRowHeights[i - 1].heightAboveRow + _intercellSpacing.height : 0;

    for (; i < count; i++)
    {
        // update the cache if the user told us to
        if ([anIndexSet containsIndex:i])
            var height = [_delegate tableView:self heightOfRow:i];

            _cachedRowHeights[i] = {"height":height, "heightAboveRow":heightAbove};

        heightAbove += height + _intercellSpacing.height;
    }
}

/*!
    Lays out the dataviews and resizes the tableview so that everything fits.
*/
- (void)tile
{
    UPDATE_COLUMN_RANGES_IF_NECESSARY();

    var width = _tableColumnRanges.length > 0 ? CPMaxRange([_tableColumnRanges lastObject]) : 0.0,
        superview = [self superview];

    if (!(_implementedDelegateMethods & CPTableViewDelegate_tableView_heightOfRow_))
        var height =  (_rowHeight + _intercellSpacing.height) * _numberOfRows;
    else if ([self numberOfRows] === 0)
        var height = 0;
    else
    {
        // if this is the fist run we need to populate the cache
        if ([self numberOfRows] !== _cachedRowHeights.length)
            [self noteHeightOfRowsWithIndexesChanged:[CPIndexSet indexSetWithIndexesInRange:CPMakeRange(0, [self numberOfRows])]];

        var heightObject = _cachedRowHeights[_cachedRowHeights.length - 1],
            height = heightObject.heightAboveRow + heightObject.height + _intercellSpacing.height;

    }


    if ([superview isKindOfClass:[CPClipView class]])
    {
        var superviewSize = [superview bounds].size;

        width = MAX(superviewSize.width, width);
        height = MAX(superviewSize.height, height);
    }

    [self setFrameSize:_CGSizeMake(width, height)];

    [self setNeedsLayout];
    [self setNeedsDisplay:YES];
}


/*!
    Scrolls the receiver vertically in an enclosing CPClipView so the row specified by rowIndex is visible.

    @param aRowIndex the index of the row to scroll to.
*/
- (void)scrollRowToVisible:(int)rowIndex
{
    var visible = [self visibleRect],
        rowRect = [self rectOfRow:rowIndex];

    visible.origin.y = rowRect.origin.y;
    visible.size.height = rowRect.size.height;

    [self scrollRectToVisible:visible];
}

/*!
    Scrolls the receiver and header view horizontally in an enclosing CPClipView so the column specified by columnIndex is visible.

    @param aColumnIndex the index of the column to scroll to.
*/
- (void)scrollColumnToVisible:(int)columnIndex
{
    var visible = [self visibleRect],
        colRect = [self rectOfColumn:columnIndex];

    visible.origin.x = colRect.origin.x;
    visible.size.width = colRect.size.width;

    [self scrollRectToVisible:visible];
    [_headerView scrollRectToVisible:colRect];
}

/*!
    Set the name under which the table information is automatically saved to theAutosaveName.
    The table information is saved separately for each user and for each application that user uses.
    Note that even though a table view has an autosave name, it may not be saving table information automatically.
    To set whether table information is being saved automatically, use setAutosaveTableColumns:
*/
- (void)setAutosaveName:(CPString)theAutosaveName
{
    if (_autosaveName === theAutosaveName)
        return;

    _autosaveName = theAutosaveName;

    [self setAutosaveTableColumns:!!theAutosaveName];
    [self _restoreFromAutosave];
}

/*!
    Returns the autosave name of the tableview.
*/
- (CPString)autosaveName
{
    return _autosaveName;
}

/*!
    Sets whether the order and width of this table view's columns are automatically saved.

    The table information is saved separately for each user and for each application that user uses.
    Note that if autosaveName returns nil, this setting is ignored and table information isn't saved.
*/
- (void)setAutosaveTableColumns:(BOOL)shouldAutosave
{
    _autosaveTableColumns = shouldAutosave;
}

/*!
    Returns YES the table columns should autosave, otherwise NO.
*/
- (BOOL)autosaveTableColumns
{
    return _autosaveTableColumns;
}

/*!
    @ignore
*/
- (CPString)_columnsKeyForAutosaveName:(CPString)theAutosaveName
{
    return @"CPTableView Columns " + theAutosaveName;
}

/*!
    @ignore
*/
- (BOOL)_autosaveEnabled
{
    return [self autosaveName] && [self autosaveTableColumns];
}

/*!
    @ignore
    Stores the tablecolumn setup in user defaults.
    I believe Apple stores the entire encoded table column,
    in our case that seems overkill since we need to store everything in a cookie.
*/
- (void)_autosave
{
    if (![self _autosaveEnabled])
        return;

    var userDefaults = [CPUserDefaults standardUserDefaults],
        autosaveName = [self autosaveName];

    var columns = [self tableColumns],
        columnsSetup = [];

    for (var i = 0; i < [columns count]; i++)
    {
        var column = [columns objectAtIndex:i],
            metaData = [CPDictionary dictionaryWithJSObject:{
            @"identifier": [column identifier],
            @"width": [column width]
            }];

        [columnsSetup addObject:metaData];
    }

    [userDefaults setObject:columnsSetup forKey:[self _columnsKeyForAutosaveName:autosaveName]];
}

/*!
    @ignore
*/
- (void)_restoreFromAutosave
{
    if (![self _autosaveEnabled])
        return;

    var userDefaults = [CPUserDefaults standardUserDefaults],
        autosaveName = [self autosaveName],
        tableColumns = [userDefaults objectForKey:[self _columnsKeyForAutosaveName:autosaveName]];

    for (var i = 0; i < [tableColumns count]; i++)
    {
        var metaData = [tableColumns objectAtIndex:i],
            columnIdentifier = [metaData objectForKey:@"identifier"],
            column = [self columnWithIdentifier:columnIdentifier],
            tableColumn = [self tableColumnWithIdentifier:columnIdentifier];

        [self _moveColumn:column toColumn:i];
        [tableColumn setWidth:[metaData objectForKey:@"width"]];
    }
}


/*!
<pre>
    Sets the delegate of the receiver. The delegate can implement the following methods:
    Displaying Cells
    - (void)tableView:(CPTableView)aTableView willDisplayView:(id)aView forTableColumn:(CPTableColumn)aTableColumn row:(int)rowIndex;
        Called when the tableview is about to display a dataview

    - (BOOL)tableView:(CPTableView)tableView isGroupRow:(int)row;
        Group rows are a way to separate a groups of data in a tableview. Return YES if the given row is a group row, otherwise NO.

    Editing Cells
    - (BOOL)tableView:(CPTableView)aTableView shouldEditTableColumn:(CPTableColumn)aTableColumn row:(int)rowIndex;
        Return YES if the dataview at a given index and column should be edited, otherwise NO.


    Setting Row and Column Size
    - (float)tableView:(CPTableView)tableView heightOfRow:(int)row;
        Return the height of the row at a given index. Only implement this if you want variable row heights. Otherwise use setRowHeight: on the tableview.

    Selecting in the Tableview
    - (BOOL)selectionShouldChangeInTableView:(CPTableView)aTableView;
        Return YES if the selection of the tableview should change, otherwise NO to keep the current selection.
        NOTE: this is only called via user interaction

    - (BOOL)tableView:(CPTableView)aTableView shouldSelectRow:(int)rowIndex;
        Return YES if the row at a given index should be selected, other NO to deny the selection.
        NOTE: this is only called via user interaction

    - (BOOL)tableView:(CPTableView)aTableView shouldSelectTableColumn:(CPTableColumn)aTableColumn;
        Return YES if the table column given should be selected, otherwise NO to deny the selection.
        NOTE: this is only called via user interaction

    - (void)tableViewSelectionIsChanging:(CPNotification)aNotification
        Inform the delegate that the tableview is in the process of chaining the selection.
        This usually happens when the user is dragging their mouse across rows.
        NOTE: this is only called via user interaction

    - (void)tableViewSelectionDidChange:(CPNotification)aNotification;
        Informs the delegate that the tableview selection has changed.
        NOTE: this is only called via user interaction


    Moving and Resizing Columns
    - (BOOL)tableView:(CPTableView)tableView shouldReorderColumn:(int)columnIndex toColumn:(int)newColumnIndex;
        Return YES if the column at a given index should move to a new column index, otherwise NO.

    - (void)tableView:(CPTableView)tableView didDragTableColumn:(CPTableColumn)tableColumn;
        Notifies the delegate that the tableview drag occurred. This is send on mouse up.

    - (void)tableViewColumnDidMove:(CPNotification)aNotification;
        Notifies the delegate that a tablecolumn was moved by the user.

    - (void)tableViewColumnDidResize:(CPNotification)aNotification
        Notifies the delegate that the user resized the table column


    Responding to Mouse Events
    - (void)tableView:(CPTableView)tableView didClickTableColumn:(CPTableColumn)tableColumn
        Sent when the user clicks a table column but doesn't drag.

    - (void)tableView:(CPTableView)tableView mouseDownInHeaderOfTableColumn:(CPTableColumn)tableColumn;
        Notify the delegate that the user click the table header of a column.

    Contextual Menus
    - (CPMenu)tableView:(CPTableView)aTableView menuForTableColumn:(CPTableColumn)aColumn row:(int)aRow
        Called when the user right clicks on the tableview. -1 is passed for the row or column if the user doesn't right click on a real row or column
        Return a CPMenu that should be displayed if the user right clicks. If you do not implement this the tableview will just call super on menuForEvent

    Delete Key
    - (void)tableViewDeleteKeyPressed:(CPTableView)aTableView;
        Called when the user presses the delete key. Many times you will want to delete data (or prompt for deletion) when the user hids the delete key.
        Your delegate can implement this method to avoid subclassing the tableview to add this behaviour.
</pre>
    @param aDelegate the delegate object for the tableview.

*/
- (void)setDelegate:(id)aDelegate
{
    if (_delegate === aDelegate)
        return;

    var defaultCenter = [CPNotificationCenter defaultCenter];

    if (_delegate)
    {
        if ([_delegate respondsToSelector:@selector(tableViewColumnDidMove:)])
            [defaultCenter
                removeObserver:_delegate
                          name:CPTableViewColumnDidMoveNotification
                        object:self];

        if ([_delegate respondsToSelector:@selector(tableViewColumnDidResize:)])
            [defaultCenter
                removeObserver:_delegate
                          name:CPTableViewColumnDidResizeNotification
                        object:self];

        if ([_delegate respondsToSelector:@selector(tableViewSelectionDidChange:)])
            [defaultCenter
                removeObserver:_delegate
                          name:CPTableViewSelectionDidChangeNotification
                        object:self];

        if ([_delegate respondsToSelector:@selector(tableViewSelectionIsChanging:)])
            [defaultCenter
                removeObserver:_delegate
                          name:CPTableViewSelectionIsChangingNotification
                        object:self];
    }

    _delegate = aDelegate;
    _implementedDelegateMethods = 0;

    if ([_delegate respondsToSelector:@selector(selectionShouldChangeInTableView:)])
        _implementedDelegateMethods |= CPTableViewDelegate_selectionShouldChangeInTableView_;

    if ([_delegate respondsToSelector:@selector(tableView:dataViewForTableColumn:row:)])
        _implementedDelegateMethods |= CPTableViewDelegate_tableView_dataViewForTableColumn_row_;

    if ([_delegate respondsToSelector:@selector(tableView:didClickTableColumn:)])
        _implementedDelegateMethods |= CPTableViewDelegate_tableView_didClickTableColumn_;

    if ([_delegate respondsToSelector:@selector(tableView:didDragTableColumn:)])
        _implementedDelegateMethods |= CPTableViewDelegate_tableView_didDragTableColumn_;

    if ([_delegate respondsToSelector:@selector(tableView:heightOfRow:)])
        _implementedDelegateMethods |= CPTableViewDelegate_tableView_heightOfRow_;

    if ([_delegate respondsToSelector:@selector(tableView:isGroupRow:)])
        _implementedDelegateMethods |= CPTableViewDelegate_tableView_isGroupRow_;

    if ([_delegate respondsToSelector:@selector(tableView:mouseDownInHeaderOfTableColumn:)])
        _implementedDelegateMethods |= CPTableViewDelegate_tableView_mouseDownInHeaderOfTableColumn_;

    if ([_delegate respondsToSelector:@selector(tableView:nextTypeSelectMatchFromRow:toRow:forString:)])
        _implementedDelegateMethods |= CPTableViewDelegate_tableView_nextTypeSelectMatchFromRow_toRow_forString_;

    if ([_delegate respondsToSelector:@selector(tableView:selectionIndexesForProposedSelection:)])
        _implementedDelegateMethods |= CPTableViewDelegate_tableView_selectionIndexesForProposedSelection_;

    if ([_delegate respondsToSelector:@selector(tableView:shouldEditTableColumn:row:)])
        _implementedDelegateMethods |= CPTableViewDelegate_tableView_shouldEditTableColumn_row_;

    if ([_delegate respondsToSelector:@selector(tableView:shouldSelectRow:)])
        _implementedDelegateMethods |= CPTableViewDelegate_tableView_shouldSelectRow_;

    if ([_delegate respondsToSelector:@selector(tableView:shouldSelectTableColumn:)])
        _implementedDelegateMethods |= CPTableViewDelegate_tableView_shouldSelectTableColumn_;

    if ([_delegate respondsToSelector:@selector(tableView:shouldShowViewExpansionForTableColumn:row:)])
        _implementedDelegateMethods |= CPTableViewDelegate_tableView_shouldShowViewExpansionForTableColumn_row_;

    if ([_delegate respondsToSelector:@selector(tableView:shouldTrackView:forTableColumn:row:)])
        _implementedDelegateMethods |= CPTableViewDelegate_tableView_shouldTrackView_forTableColumn_row_;

    if ([_delegate respondsToSelector:@selector(tableView:shouldTypeSelectForEvent:withCurrentSearchString:)])
        _implementedDelegateMethods |= CPTableViewDelegate_tableView_shouldTypeSelectForEvent_withCurrentSearchString_;

    if ([_delegate respondsToSelector:@selector(tableView:toolTipForView:rect:tableColumn:row:mouseLocation:)])
        _implementedDelegateMethods |= CPTableViewDelegate_tableView_toolTipForView_rect_tableColumn_row_mouseLocation_;

    if ([_delegate respondsToSelector:@selector(tableView:typeSelectStringForTableColumn:row:)])
        _implementedDelegateMethods |= CPTableViewDelegate_tableView_typeSelectStringForTableColumn_row_;

    if ([_delegate respondsToSelector:@selector(tableView:willDisplayView:forTableColumn:row:)])
        _implementedDelegateMethods |= CPTableViewDelegate_tableView_willDisplayView_forTableColumn_row_;

    if ([_delegate respondsToSelector:@selector(tableView:menuForTableColumn:row:)])
        _implementedDelegateMethods |= CPTableViewDelegate_tableViewMenuForTableColumn_Row_;

    if ([_delegate respondsToSelector:@selector(tableViewColumnDidMove:)])
        [defaultCenter
            addObserver:_delegate
            selector:@selector(tableViewColumnDidMove:)
            name:CPTableViewColumnDidMoveNotification
            object:self];

    if ([_delegate respondsToSelector:@selector(tableViewColumnDidResize:)])
        [defaultCenter
            addObserver:_delegate
            selector:@selector(tableViewColumnDidResize:)
            name:CPTableViewColumnDidResizeNotification
            object:self];

    if ([_delegate respondsToSelector:@selector(tableViewSelectionDidChange:)])
        [defaultCenter
            addObserver:_delegate
            selector:@selector(tableViewSelectionDidChange:)
            name:CPTableViewSelectionDidChangeNotification
            object:self];

    if ([_delegate respondsToSelector:@selector(tableViewSelectionIsChanging:)])
        [defaultCenter
            addObserver:_delegate
            selector:@selector(tableViewSelectionIsChanging:)
            name:CPTableViewSelectionIsChangingNotification
            object:self];
}

/*!
    Returns the delegate object for the table view.
*/
- (id)delegate
{
    return _delegate;
}

/*!
    @ignore
*/
- (void)_sendDelegateDidClickColumn:(int)column
{
    if (_implementedDelegateMethods & CPTableViewDelegate_tableView_didClickTableColumn_)
            [_delegate tableView:self didClickTableColumn:_tableColumns[column]];
}

/*!
    @ignore
*/
- (void)_sendDelegateDidDragColumn:(int)column
{
    if (_implementedDelegateMethods & CPTableViewDelegate_tableView_didDragTableColumn_)
            [_delegate tableView:self didDragTableColumn:_tableColumns[column]];
}

- (void)_sendDelegateDidMouseDownInHeader:(int)column
{
    if (_implementedDelegateMethods & CPTableViewDelegate_tableView_mouseDownInHeaderOfTableColumn_)
            [_delegate tableView:self mouseDownInHeaderOfTableColumn:_tableColumns[column]];
}

/*
    @ignore
*/
- (BOOL)_sendDelegateDeleteKeyPressed
{
    if ([_delegate respondsToSelector: @selector(tableViewDeleteKeyPressed:)])
    {
        [_delegate tableViewDeleteKeyPressed:self];
        return YES;
    }

    return NO;
}


/*!
    @ignore
*/
- (void)_sendDataSourceSortDescriptorsDidChange:(CPArray)oldDescriptors
{
    if (_implementedDataSourceMethods & CPTableViewDataSource_tableView_sortDescriptorsDidChange_)
        [_dataSource tableView:self sortDescriptorsDidChange:oldDescriptors];
}


/*!
    @ignore
*/
- (void)_didClickTableColumn:(int)clickedColumn modifierFlags:(unsigned)modifierFlags
{
    [self _sendDelegateDidClickColumn:clickedColumn];

    if (_allowsColumnSelection)
    {
        [self _noteSelectionIsChanging];
        if (modifierFlags & CPCommandKeyMask)
        {
            if ([self isColumnSelected:clickedColumn])
                [self deselectColumn:clickedColumn];
            else if ([self allowsMultipleSelection] == YES)
                [self selectColumnIndexes:[CPIndexSet indexSetWithIndex:clickedColumn] byExtendingSelection:YES];

            return;
        }
        else if (modifierFlags & CPShiftKeyMask)
        {
        // should be from clickedColumn to lastClickedColum with extending:(direction == previous selection)
            var startColumn = MIN(clickedColumn, [_selectedColumnIndexes lastIndex]),
                endColumn = MAX(clickedColumn, [_selectedColumnIndexes firstIndex]);

            [self selectColumnIndexes:[CPIndexSet indexSetWithIndexesInRange:CPMakeRange(startColumn, endColumn - startColumn + 1)]
                 byExtendingSelection:YES];

            return;
        }
        else
            [self selectColumnIndexes:[CPIndexSet indexSetWithIndex:clickedColumn] byExtendingSelection:NO];
    }

    [self _changeSortDescriptorsForClickOnColumn:clickedColumn];
}

// From GNUSTEP
/*!
    @ignore
*/
- (void)_changeSortDescriptorsForClickOnColumn:(int)column
{
    var tableColumn = [_tableColumns objectAtIndex:column],
        newMainSortDescriptor = [tableColumn sortDescriptorPrototype];

    if (!newMainSortDescriptor)
       return;

    var oldMainSortDescriptor = nil,
        oldSortDescriptors = [self sortDescriptors],
        newSortDescriptors = [CPArray arrayWithArray:oldSortDescriptors],

        e = [newSortDescriptors objectEnumerator],
        descriptor = nil,
        outdatedDescriptors = [CPArray array];

    if ([_sortDescriptors count] > 0)
        oldMainSortDescriptor = [[self sortDescriptors] objectAtIndex: 0];

    // Remove every main descriptor equivalents (normally only one)
    while ((descriptor = [e nextObject]) != nil)
    {
        if ([[descriptor key] isEqual: [newMainSortDescriptor key]])
            [outdatedDescriptors addObject:descriptor];
    }

    // Invert the sort direction when the same column header is clicked twice
    if ([[newMainSortDescriptor key] isEqual:[oldMainSortDescriptor key]])
        newMainSortDescriptor = [oldMainSortDescriptor reversedSortDescriptor];

    [newSortDescriptors removeObjectsInArray:outdatedDescriptors];
    [newSortDescriptors insertObject:newMainSortDescriptor atIndex:0];

    [self setHighlightedTableColumn:tableColumn];
    [self setSortDescriptors:newSortDescriptors];
}

/*!
    Sets the indicator image of aTableColumn to anImage.
    The tableview will set the sort indicator images automatically; if you want
    a different image you can supply it here.

    @param anImage the image for the column
    @param aTableColumn the table column object for which to set the image
*/
- (void)setIndicatorImage:(CPImage)anImage inTableColumn:(CPTableColumn)aTableColumn
{
    if (aTableColumn)
    {
        var headerView = [aTableColumn headerView];
        if ([headerView respondsToSelector:@selector(_setIndicatorImage:)])
            [headerView _setIndicatorImage:anImage];
    }
}

/*!
    @ignore
*/
- (CPImage)_tableHeaderSortImage
{
    return [self currentValueForThemeAttribute:"sort-image"];
}

/*!
    @ignore
*/
- (CPImage)_tableHeaderReverseSortImage
{
    return [self currentValueForThemeAttribute:"sort-image-reversed"];
}

/*!
    Returns the CPTableColumn object of the highlighted table column.
*/
- (CPTableColumn)highlightedTableColumn
{
    return _currentHighlightedTableColumn;
}

/*!
    Sets the table column for which the header should be highlighted.
*/
- (void)setHighlightedTableColumn:(CPTableColumn)aTableColumn
{
    if (_currentHighlightedTableColumn == aTableColumn)
        return;

    if (_headerView)
    {
        if (_currentHighlightedTableColumn != nil)
            [[_currentHighlightedTableColumn headerView] unsetThemeState:CPThemeStateSelected];

        if (aTableColumn != nil)
            [[aTableColumn headerView] setThemeState:CPThemeStateSelected];
    }

    _currentHighlightedTableColumn = aTableColumn;
}

/*!
    Returns whether the receiver allows dragging the rows at rowIndexes with a drag initiated at mousedDownPoint.

    @param rowIndexes an index set of rows to be dragged
    @param aPoint the point at which the mouse was clicked.
*/
- (BOOL)canDragRowsWithIndexes:(CPIndexSet)rowIndexes atPoint:(CGPoint)mouseDownPoint
{
    return YES;
}

/*!
    Computes and returns an image to use for dragging. This method is invoked ONLY IF dragViewForRowsWithIndexes:tableColumns:event:offset: returns nil.

    @param dragRows an index set with the dragged row indexes
    @param theTableColumns an array of the table columns which are being dragged
    @param dragEvent the event which initiated the drag
    @param offset a point at which to set the drag image to be offset from the cursor

    @return CPImage an image to use for the drag feedback
*/
- (CPImage)dragImageForRowsWithIndexes:(CPIndexSet)dragRows tableColumns:(CPArray)theTableColumns event:(CPEvent)dragEvent offset:(CGPoint)dragImageOffset
{
    return [[CPImage alloc] initWithContentsOfFile:@"Frameworks/AppKit/Resources/GenericFile.png" size:CGSizeMake(32,32)];
}

/*!
    Computes and returns a view to use for dragging. By default this is a slightly transparent copy of the dataviews which are being dragged.
    You can override this in a subclass to show different dragging feedback. Additionally you can return nil from this method and implement:
    - (CPImage)dragImageForRowsWithIndexes:tableColumns:event:offset: - if you want to return a simple image.

    @param dragRows an index set with the dragged row indexes
    @param theTableColumns an array of the table columns which are being dragged
    @param dragEvent the event which initiated the drag
    @param offset a point at which to set the drag image to be offset from the cursor

    @return CPView a view used as the dragging feedback
*/
- (CPView)dragViewForRowsWithIndexes:(CPIndexSet)theDraggedRows tableColumns:(CPArray)theTableColumns event:(CPEvent)theDragEvent offset:(CGPoint)dragViewOffset
{
    var bounds = [self bounds],
        view = [[CPView alloc] initWithFrame:bounds];

    [view setAlphaValue:0.7];

    // We have to fetch all the data views for the selected rows and columns
    // After that we can copy these add them to a transparent drag view and use that drag view
    // to make it appear we are dragging images of those rows (as you would do in regular Cocoa)
    var columnIndex = [theTableColumns count];
    while (columnIndex--)
    {
        var tableColumn = [theTableColumns objectAtIndex:columnIndex],
            row = [theDraggedRows firstIndex];

        while (row !== CPNotFound)
        {
            var dataView = [self _newDataViewForRow:row tableColumn:tableColumn];

            [dataView setFrame:[self frameOfDataViewAtColumn:columnIndex row:row]];
            [dataView setObjectValue:[self _objectValueForTableColumn:tableColumn row:row]];

            // If the column uses content bindings, allow them to override the objectValueForTableColumn.
            [tableColumn prepareDataView:dataView forRow:row];

            [view addSubview:dataView];

            row = [theDraggedRows indexGreaterThanIndex:row];
        }
    }

    var dragPoint = [self convertPoint:[theDragEvent locationInWindow] fromView:nil];
    dragViewOffset.x = _CGRectGetWidth(bounds) / 2 - dragPoint.x;
    dragViewOffset.y = _CGRectGetHeight(bounds) / 2 - dragPoint.y;

    return view;
}

/*!
    @ignore
    // Fetches all the data views (from the datasource) for the column and it's visible rows
    // Copy the dataviews add them to a transparent drag view and use that drag view
    // to make it appear we are dragging images of those rows (as you would do in regular Cocoa)
*/
- (CPView)_dragViewForColumn:(int)theColumnIndex event:(CPEvent)theDragEvent offset:(CPPointPointer)theDragViewOffset
{
    var dragView = [[_CPColumnDragView alloc] initWithLineColor:[self gridColor]],
        tableColumn = [[self tableColumns] objectAtIndex:theColumnIndex],
        bounds = _CGRectMake(0.0, 0.0, [tableColumn width], _CGRectGetHeight([self exposedRect]) + 23.0),
        columnRect = [self rectOfColumn:theColumnIndex],
        headerView = [tableColumn headerView],
        row = [_exposedRows firstIndex];

    while (row !== CPNotFound)
    {
        var dataView = [self _newDataViewForRow:row tableColumn:tableColumn],
            dataViewFrame = [self frameOfDataViewAtColumn:theColumnIndex row:row];

        // Only one column is ever dragged so we just place the view at
        dataViewFrame.origin.x = 0.0;

        // Offset by table header height - scroll position
        dataViewFrame.origin.y = ( _CGRectGetMinY(dataViewFrame) - _CGRectGetMinY([self exposedRect]) ) + 23.0;
        [dataView setFrame:dataViewFrame];

        [dataView setObjectValue:[self _objectValueForTableColumn:tableColumn row:row]];
        [dragView addSubview:dataView];

        row = [_exposedRows indexGreaterThanIndex:row];
    }

    // Add the column header view
    var headerFrame = [headerView frame];
    headerFrame.origin = _CGPointMakeZero();

    var columnHeaderView = [[_CPTableColumnHeaderView alloc] initWithFrame:headerFrame];
    [columnHeaderView setStringValue:[headerView stringValue]];
    [columnHeaderView setThemeState:[headerView themeState]];
    [dragView addSubview:columnHeaderView];

    [dragView setBackgroundColor:[CPColor whiteColor]];
    [dragView setAlphaValue:0.7];
    [dragView setFrame:bounds];

    return dragView;
}

/*!
    Sets the default operation mask for the drag behavior of the table view.
    NOTE: isLocal is not implemented.
*/
- (void)setDraggingSourceOperationMask:(CPDragOperation)mask forLocal:(BOOL)isLocal
{
    //ignore local for the time being since only one capp app can run at a time...
    _dragOperationDefaultMask = mask;
}

/*!
    This should be called inside tableView:validateDrop:... method
    either CPTableViewDropOn or CPTableViewDropAbove,
    Specify the row as -1 to select the whole table for drop on.
*/
- (void)setDropRow:(CPInteger)row dropOperation:(CPTableViewDropOperation)operation
{
    if (row > [self numberOfRows] && operation === CPTableViewDropOn)
    {
        var numberOfRows = [self numberOfRows] + 1,
            reason = @"Attempt to set dropRow=" + row +
                     " dropOperation=CPTableViewDropOn when [0 - " + numberOfRows + "] is valid range of rows.";

        [[CPException exceptionWithName:@"Error" reason:reason userInfo:nil] raise];
    }


    _retargetedDropRow = row;
    _retargetedDropOperation = operation;
}

/*!
<pre>
    Sets the feedback style for when the table is the destination of a drag operation.
    This style is used to determine how the tableview looks when it is the receiver of a drag and drop operation.

    Can be:
        CPTableViewDraggingDestinationFeedbackStyleNone
        CPTableViewDraggingDestinationFeedbackStyleRegular
        CPTableViewDraggingDestinationFeedbackStyleSourceList
</pre>
*/
- (void)setDraggingDestinationFeedbackStyle:(CPTableViewDraggingDestinationFeedbackStyle)aStyle
{
    //FIX ME: this should vary up the highlight color, currently nothing is being done with it
    _destinationDragStyle = aStyle;
}

/*!
<pre>
    Returns the tableview dragging destination feedback style.

    Can be:
        CPTableViewDraggingDestinationFeedbackStyleNone
        CPTableViewDraggingDestinationFeedbackStyleRegular
        CPTableViewDraggingDestinationFeedbackStyleSourceList
</pre>
*/
- (CPTableViewDraggingDestinationFeedbackStyle)draggingDestinationFeedbackStyle
{
    return _destinationDragStyle;
}

/*!
    Sets whether vertical motion is treated as a drag or selection change to flag.

    @param aFlag if flag is NO then vertical motion will not start a drag. The default is YES.
*/
- (void)setVerticalMotionCanBeginDrag:(BOOL)aFlag
{
    _verticalMotionCanDrag = aFlag;
}

/*!
    Returns YES if vertical motion can begin a drag of the tableview, otherwise NO.
*/
- (BOOL)verticalMotionCanBeginDrag
{
    return _verticalMotionCanDrag;
}

- (CPTableColumn)_tableColumnForSortDescriptor:(CPSortDescriptor)theSortDescriptor
{
    var tableColumns = [self tableColumns];

    for (var i = 0; i < [tableColumns count]; i++)
    {
        var tableColumn = [tableColumns objectAtIndex:i],
            sortDescriptorPrototype = [tableColumn sortDescriptorPrototype];

        if (!sortDescriptorPrototype)
            continue;

        if ([sortDescriptorPrototype key] === [theSortDescriptor key]
            && [sortDescriptorPrototype selector] === [theSortDescriptor selector])
        {
            return tableColumn;
        }
    }

    return nil;
}

/*!
    Sets the table view's CPSortDescriptors objects in an array.

    @param sortDescriptors an array of sort descriptors.
*/
- (void)setSortDescriptors:(CPArray)sortDescriptors
{
    var oldSortDescriptors = [[self sortDescriptors] copy],
        newSortDescriptors = nil;

    if (sortDescriptors == nil)
        newSortDescriptors = [CPArray array];
    else
        newSortDescriptors = [CPArray arrayWithArray:sortDescriptors];

    if ([newSortDescriptors isEqual:oldSortDescriptors])
        return;

    _sortDescriptors = newSortDescriptors;

    var oldColumn = nil,
        newColumn = nil;

    if ([newSortDescriptors count] > 0)
    {
        var newMainSortDescriptor = [newSortDescriptors objectAtIndex:0];
        newColumn = [self _tableColumnForSortDescriptor:newMainSortDescriptor];
    }

    if ([oldSortDescriptors count] > 0)
    {
        var oldMainSortDescriptor = [oldSortDescriptors objectAtIndex:0];
        oldColumn = [self _tableColumnForSortDescriptor:oldMainSortDescriptor];
    }

    var image = [newMainSortDescriptor ascending] ? [self _tableHeaderSortImage] : [self _tableHeaderReverseSortImage];
    [self setIndicatorImage:nil inTableColumn:oldColumn];
    [self setIndicatorImage:image inTableColumn:newColumn];

    [self _sendDataSourceSortDescriptorsDidChange:oldSortDescriptors];

    var binderClass = [[self class] _binderClassForBinding:@"sortDescriptors"];
    [[binderClass getBinding:@"sortDescriptors" forObject:self] reverseSetValueFor:@"sortDescriptors"];
}

/*!
    Returns an array of the current sort descriptors currently used by the table.
*/
- (CPArray)sortDescriptors
{
    return _sortDescriptors;
}


/*!
    @ignore
*/
- (id)_objectValueForTableColumn:(CPTableColumn)aTableColumn row:(CPInteger)aRowIndex
{
    var tableColumnUID = [aTableColumn UID],
        tableColumnObjectValues = _objectValues[tableColumnUID];

    if (!tableColumnObjectValues)
    {
        tableColumnObjectValues = [];
        _objectValues[tableColumnUID] = tableColumnObjectValues;
    }

    var objectValue = tableColumnObjectValues[aRowIndex];

    // tableView:objectValueForTableColumn:row: is optional if content bindings are in place.
    if (objectValue === undefined)
    {
        if (_implementedDataSourceMethods & CPTableViewDataSource_tableView_objectValueForTableColumn_row_)
        {
            objectValue = [_dataSource tableView:self objectValueForTableColumn:aTableColumn row:aRowIndex];
            tableColumnObjectValues[aRowIndex] = objectValue;
        }
        else if (![self infoForBinding:@"content"])
        {
            CPLog(@"no content binding established and data source " + [_dataSource description] + " does not implement tableView:objectValueForTableColumn:row:");
        }
    }

    return objectValue;
}


/*!
    Returns a CGRect of the exposed area of the tableview.
*/
- (CGRect)exposedRect
{
    if (!_exposedRect)
    {
        var superview = [self superview];

        // FIXME: Should we be rect intersecting in case
        // there are multiple views in the clip view?
        if ([superview isKindOfClass:[CPClipView class]])
            _exposedRect = [superview bounds];

        else
            _exposedRect = [self bounds];
    }

    return _exposedRect;
}

/*!
    Loads all the data and dataviews for the receiver.
*/
- (void)load
{
    if (_reloadAllRows)
    {
        [self _unloadDataViewsInRows:_exposedRows columns:_exposedColumns];

        _exposedRows = [CPIndexSet indexSet];
        _exposedColumns = [CPIndexSet indexSet];

        _reloadAllRows = NO;
    }

    var exposedRect = [self exposedRect],
        exposedRows = [CPIndexSet indexSetWithIndexesInRange:[self rowsInRect:exposedRect]],
        exposedColumns = [self columnIndexesInRect:exposedRect],
        obscuredRows = [_exposedRows copy],
        obscuredColumns = [_exposedColumns copy];

    [obscuredRows removeIndexes:exposedRows];
    [obscuredColumns removeIndexes:exposedColumns];

    var newlyExposedRows = [exposedRows copy],
        newlyExposedColumns = [exposedColumns copy];

    [newlyExposedRows removeIndexes:_exposedRows];
    [newlyExposedColumns removeIndexes:_exposedColumns];

    var previouslyExposedRows = [exposedRows copy],
        previouslyExposedColumns = [exposedColumns copy];

    [previouslyExposedRows removeIndexes:newlyExposedRows];
    [previouslyExposedColumns removeIndexes:newlyExposedColumns];

    [self _unloadDataViewsInRows:previouslyExposedRows columns:obscuredColumns];
    [self _unloadDataViewsInRows:obscuredRows columns:previouslyExposedColumns];
    [self _unloadDataViewsInRows:obscuredRows columns:obscuredColumns];
    [self _unloadDataViewsInRows:newlyExposedRows columns:newlyExposedColumns];

    [self _loadDataViewsInRows:previouslyExposedRows columns:newlyExposedColumns];
    [self _loadDataViewsInRows:newlyExposedRows columns:previouslyExposedColumns];
    [self _loadDataViewsInRows:newlyExposedRows columns:newlyExposedColumns];

    _exposedRows = exposedRows;
    _exposedColumns = exposedColumns;

    [_tableDrawView setFrame:exposedRect];

    [self setNeedsDisplay:YES];

    // Now clear all the leftovers
    // FIXME: this could be faster!
    for (var identifier in _cachedDataViews)
    {
        var dataViews = _cachedDataViews[identifier],
            count = dataViews.length;

        while (count--)
            [dataViews[count] removeFromSuperview];
    }

    // if we have any columns to remove do that here
    if ([_differedColumnDataToRemove count])
    {
        for (var i = 0; i < _differedColumnDataToRemove.length; i++)
        {
            var data = _differedColumnDataToRemove[i],
                column = data.column;

            [column setHidden:data.shouldBeHidden];
            [_tableColumns removeObject:column];
        }
        [_differedColumnDataToRemove removeAllObjects];
    }

}

/*!
    @ignore
*/
- (void)_unloadDataViewsInRows:(CPIndexSet)rows columns:(CPIndexSet)columns
{
    if (![rows count] || ![columns count])
        return;

    var rowArray = [],
        columnArray = [];

    [rows getIndexes:rowArray maxCount:-1 inIndexRange:nil];
    [columns getIndexes:columnArray maxCount:-1 inIndexRange:nil];

    var columnIndex = 0,
        columnsCount = columnArray.length;

    for (; columnIndex < columnsCount; ++columnIndex)
    {
        var column = columnArray[columnIndex],
            tableColumn = _tableColumns[column],
            tableColumnUID = [tableColumn UID],
            rowIndex = 0,
            rowsCount = rowArray.length;

        for (; rowIndex < rowsCount; ++rowIndex)
        {
            var row = rowArray[rowIndex],
                dataViews = _dataViewsForTableColumns[tableColumnUID];

            if (!dataViews || row >= dataViews.length)
                continue;

            var dataView = [dataViews objectAtIndex:row];

            [dataViews replaceObjectAtIndex:row withObject:nil];

            [self _enqueueReusableDataView:dataView];
        }
    }
}

/*!
    @ignore
*/
- (void)_loadDataViewsInRows:(CPIndexSet)rows columns:(CPIndexSet)columns
{
    if (![rows count] || ![columns count])
        return;

    var rowArray = [],
        rowRects = [],
        columnArray = [];

    [rows getIndexes:rowArray maxCount:-1 inIndexRange:nil];
    [columns getIndexes:columnArray maxCount:-1 inIndexRange:nil];

    UPDATE_COLUMN_RANGES_IF_NECESSARY();

    var columnIndex = 0,
        columnsCount = columnArray.length;

    for (; columnIndex < columnsCount; ++columnIndex)
    {
        var column = columnArray[columnIndex],
            tableColumn = _tableColumns[column];

        if ([tableColumn isHidden] || tableColumn === _draggedColumn)
            continue;

        var tableColumnUID = [tableColumn UID];

        if (!_dataViewsForTableColumns[tableColumnUID])
            _dataViewsForTableColumns[tableColumnUID] = [];

        var rowIndex = 0,
            rowsCount = rowArray.length,
            isColumnSelected = [_selectedColumnIndexes containsIndex:column];

        for (; rowIndex < rowsCount; ++rowIndex)
        {
            var row = rowArray[rowIndex],
                dataView = [self _newDataViewForRow:row tableColumn:tableColumn],
                isButton = [dataView isKindOfClass:[CPButton class]],
                isTextField = [dataView isKindOfClass:[CPTextField class]];

            [dataView setFrame:[self frameOfDataViewAtColumn:column row:row]];
            [dataView setObjectValue:[self _objectValueForTableColumn:tableColumn row:row]];

            // This gives the table column an opportunity to apply its bindings.
            // It will override the value set above if there is a binding.
            [tableColumn prepareDataView:dataView forRow:row];

            if (isColumnSelected || [self isRowSelected:row])
                [dataView setThemeState:CPThemeStateSelectedDataView];
            else
                [dataView unsetThemeState:CPThemeStateSelectedDataView];

            // FIX ME: for performance reasons we might consider diverging from cocoa and moving this to the reloadData method
            if (_implementedDelegateMethods & CPTableViewDelegate_tableView_isGroupRow_)
            {
                if ([_delegate tableView:self isGroupRow:row])
                {
                    [_groupRows addIndex:row];
                    [dataView setThemeState:CPThemeStateGroupRow];
                }
                else
                {
                    [_groupRows removeIndexesInRange:CPMakeRange(row, 1)];
                    [dataView unsetThemeState:CPThemeStateGroupRow];
                }

                [self setNeedsDisplay:YES]
            }

            if (_implementedDelegateMethods & CPTableViewDelegate_tableView_willDisplayView_forTableColumn_row_)
                [_delegate tableView:self willDisplayView:dataView forTableColumn:tableColumn row:row];

            if ([dataView superview] !== self)
                [self addSubview:dataView];

            _dataViewsForTableColumns[tableColumnUID][row] = dataView;

            if (isButton || (_editingCellIndex && _editingCellIndex.x === column && _editingCellIndex.y === row))
            {
                if (isTextField)
                {
                    [dataView setEditable:YES];
                    [dataView setSendsActionOnEndEditing:YES];
                    [dataView setSelectable:YES];
                    [dataView selectText:nil];
                    [dataView setBezeled:YES];
                    [dataView setDelegate:self];
                }

                [dataView setTarget:self];
                [dataView setAction:@selector(_commitDataViewObjectValue:)];
                dataView.tableViewEditedColumnObj = tableColumn;
                dataView.tableViewEditedRowIndex = row;
            }
            else if (isTextField)
            {
                [dataView setEditable:NO];
                [dataView setSelectable:NO];
            }
        }
    }
}

/*!
    @ignore
*/
- (void)_layoutDataViewsInRows:(CPIndexSet)rows columns:(CPIndexSet)columns
{
    var rowArray = [],
        columnArray = [];

    [rows getIndexes:rowArray maxCount:-1 inIndexRange:nil];
    [columns getIndexes:columnArray maxCount:-1 inIndexRange:nil];

    var columnIndex = 0,
        columnsCount = columnArray.length;

    for (; columnIndex < columnsCount; ++columnIndex)
    {
        var column = columnArray[columnIndex],
            tableColumn = _tableColumns[column],
            tableColumnUID = [tableColumn UID],
            dataViewsForTableColumn = _dataViewsForTableColumns[tableColumnUID],
            rowIndex = 0,
            rowsCount = rowArray.length;

        for (; rowIndex < rowsCount; ++rowIndex)
        {
            var row = rowArray[rowIndex],
                dataView = dataViewsForTableColumn[row];

            [dataView setFrame:[self frameOfDataViewAtColumn:column row:row]];
        }
    }
}

/*!
    @ignore
    The action for any dataview that supports editing. This will only be called when the value was changed.
    The table view becomes the first responder after user is done editing a dataview.
*/
- (void)_commitDataViewObjectValue:(id)sender
{
    _editingCellIndex = nil;

    [_dataSource tableView:self setObjectValue:[sender objectValue] forTableColumn:sender.tableViewEditedColumnObj row:sender.tableViewEditedRowIndex];

    if ([sender respondsToSelector:@selector(setEditable:)])
        [sender setEditable:NO];

    if ([sender respondsToSelector:@selector(setSelectable:)])
        [sender setSelectable:NO];

    if ([sender isKindOfClass:[CPTextField class]])
        [sender setBezeled:NO];

    [self reloadDataForRowIndexes:[CPIndexSet indexSetWithIndex:sender.tableViewEditedRowIndex]
                    columnIndexes:[CPIndexSet indexSetWithIndex:[_tableColumns indexOfObject:sender.tableViewEditedColumnObj]]];

    [[self window] makeFirstResponder:self];

}

/*!
    @ignore
    Blur notification handler for editing textfields. This will always be called when a textfield loses focus.
    This method is responsible for restoring the dataview to its non editable state.
*/
- (void)controlTextDidBlur:(CPNotification)theNotification
{
    var dataView = [theNotification object];

    if ([dataView respondsToSelector:@selector(setEditable:)])
        [dataView setEditable:NO];

    if ([dataView respondsToSelector:@selector(setSelectable:)])
        [dataView setSelectable:NO];

    if ([dataView isKindOfClass:[CPTextField class]])
        [dataView setBezeled:NO];

    _editingCellIndex = nil;
}

/*!
    @ignore
*/
- (CPView)_newDataViewForRow:(CPInteger)aRow tableColumn:(CPTableColumn)aTableColumn
{
    if ((_implementedDelegateMethods & CPTableViewDelegate_tableView_dataViewForTableColumn_row_))
    {
        var dataView = [_delegate tableView:self dataViewForTableColumn:aTableColumn row:aRow];
        [aTableColumn setDataView:dataView];
    }


    return [aTableColumn _newDataViewForRow:aRow];
}

/*!
    @ignore
*/
- (void)_enqueueReusableDataView:(CPView)aDataView
{
    if (!aDataView)
        return;

    // FIXME: yuck!
    var identifier = aDataView.identifier;

    if (!_cachedDataViews[identifier])
        _cachedDataViews[identifier] = [aDataView];
    else
        _cachedDataViews[identifier].push(aDataView);
}

/*!
    @ignore
    // we override here because we have to adjust the header
*/
- (void)setFrameSize:(CGSize)aSize
{
    [super setFrameSize:aSize];

    if (_headerView)
        [_headerView setFrameSize:_CGSizeMake(_CGRectGetWidth([self frame]), _CGRectGetHeight([_headerView frame]))];

    _exposedRect = nil;
}

/*!
    @ignore
*/
- (void)setFrameOrigin:(CGPoint)aPoint
{
    [super setFrameOrigin:aPoint];

    _exposedRect = nil;
}

/*!
    @ignore
*/
- (void)setBoundsOrigin:(CGPoint)aPoint
{
    [super setBoundsOrigin:aPoint];

    _exposedRect = nil;
}

/*!
    @ignore
*/
- (void)setBoundsSize:(CGSize)aSize
{
    [super setBoundsSize:aSize];

    _exposedRect = nil;
}

/*!
    @ignore
*/
- (void)setNeedsDisplay:(BOOL)aFlag
{
    [super setNeedsDisplay:aFlag];
    [_tableDrawView setNeedsDisplay:aFlag];
}

/*!
    @ignore
*/
- (void)_drawRect:(CGRect)aRect
{
    // FIX ME: All three of these methods will likely need to be rewritten for 1.0
    // We've got grid drawing in highlightSelection and crap everywhere.

    var exposedRect = [self exposedRect];

    [self drawBackgroundInClipRect:exposedRect];
    [self drawGridInClipRect:exposedRect];
    [self highlightSelectionInClipRect:exposedRect];

    if (_implementsCustomDrawRow)
        [self _drawRows:_exposedRows clipRect:exposedRect];
}

/*!
    Draws the background in a given clip rect.
    This method should only be overridden if you want something other than a solid color or alternating row colors.
    NOTE: this method should not be called directly, instead use setNeedsDisplay:
*/
- (void)drawBackgroundInClipRect:(CGRect)aRect
{
    if (!_usesAlternatingRowBackgroundColors)
        return;

    var rowColors = [self alternatingRowBackgroundColors],
        colorCount = [rowColors count];

    if (colorCount === 0)
        return;

    var context = [[CPGraphicsContext currentContext] graphicsPort];

    if (colorCount === 1)
    {
        CGContextSetFillColor(context, rowColors[0]);
        CGContextFillRect(context, aRect);

        return;
    }

    var exposedRows = [self _unboundedRowsInRect:aRect],
        lastRow = CPMaxRange(exposedRows),
        colorIndex = 0,
        groupRowRects = [],
        row = exposedRows.location;

    //loop through each color so we only draw once for each color
    while (colorIndex < colorCount)
    {
        CGContextBeginPath(context);
        for (var row = colorIndex; row <= lastRow; row += colorCount)
        {
            // if it's not a group row draw it otherwise we draw it later
            if (![_groupRows containsIndex:row])
                CGContextAddRect(context, CGRectIntersection(aRect, [self _rectOfRow:row checkRange:NO]));
            else
                groupRowRects.push(CGRectIntersection(aRect, [self _rectOfRow:row checkRange:NO]));
        }
        CGContextClosePath(context);

        CGContextSetFillColor(context, rowColors[colorIndex]);
        CGContextFillPath(context);

        colorIndex++;
    }

    [self _drawGroupRowsForRects:groupRowRects];
}

/*!
    Draws the grid for the tableview based on the set grid mask in a given clip rect.
    NOTE: this method should not be called directly, instead use setNeedsDisplay:
*/
- (void)drawGridInClipRect:(CGRect)aRect
{
    var context = [[CPGraphicsContext currentContext] graphicsPort],
        gridStyleMask = [self gridStyleMask];

    if (!(gridStyleMask & (CPTableViewSolidHorizontalGridLineMask | CPTableViewSolidVerticalGridLineMask)))
        return;

    CGContextBeginPath(context);

    if (gridStyleMask & CPTableViewSolidHorizontalGridLineMask)
    {
        var exposedRows = [self _unboundedRowsInRect:aRect],
            row = exposedRows.location,
            lastRow = CPMaxRange(exposedRows) - 1,
            rowY = -0.5,
            minX = _CGRectGetMinX(aRect),
            maxX = _CGRectGetMaxX(aRect);

        for (; row <= lastRow; ++row)
        {
            // grab each row rect and add the top and bottom lines
            var rowRect = [self _rectOfRow:row checkRange:NO],
                rowY = _CGRectGetMaxY(rowRect) - 0.5;

            CGContextMoveToPoint(context, minX, rowY);
            CGContextAddLineToPoint(context, maxX, rowY);
        }

        if (_rowHeight > 0.0)
        {
            var rowHeight = _rowHeight + _intercellSpacing.height,
                totalHeight = _CGRectGetMaxY(aRect);

            while (rowY < totalHeight)
            {
                rowY += rowHeight;

                CGContextMoveToPoint(context, minX, rowY);
                CGContextAddLineToPoint(context, maxX, rowY);
            }
        }
    }

    if (gridStyleMask & CPTableViewSolidVerticalGridLineMask)
    {
        var exposedColumnIndexes = [self columnIndexesInRect:aRect],
            columnsArray = [];

        [exposedColumnIndexes getIndexes:columnsArray maxCount:-1 inIndexRange:nil];

        var columnArrayIndex = 0,
            columnArrayCount = columnsArray.length,
            minY = _CGRectGetMinY(aRect),
            maxY = _CGRectGetMaxY(aRect);


        for (; columnArrayIndex < columnArrayCount; ++columnArrayIndex)
        {
            var columnRect = [self rectOfColumn:columnsArray[columnArrayIndex]],
                columnX = _CGRectGetMaxX(columnRect) + 0.5;

            CGContextMoveToPoint(context, columnX, minY);
            CGContextAddLineToPoint(context, columnX, maxY);
        }
    }

    CGContextClosePath(context);
    CGContextSetStrokeColor(context, [self gridColor]);
    CGContextStrokePath(context);
}

/*!
    Draws the selection with the set selection highlight style in a given clip rect.
    You can change the highlight style to a source list style gradient in setSelectionHighlightStyle:
    NOTE: this method should not be called directly, instead use setNeedsDisplay:
*/
- (void)highlightSelectionInClipRect:(CGRect)aRect
{
    if (_selectionHighlightStyle === CPTableViewSelectionHighlightStyleNone)
        return;

    var context = [[CPGraphicsContext currentContext] graphicsPort],
        indexes = [],
        rectSelector = @selector(rectOfRow:);

    if ([_selectedRowIndexes count] >= 1)
    {
        var exposedRows = [CPIndexSet indexSetWithIndexesInRange:[self rowsInRect:aRect]],
            firstRow = [exposedRows firstIndex],
            exposedRange = CPMakeRange(firstRow, [exposedRows lastIndex] - firstRow + 1);

        [_selectedRowIndexes getIndexes:indexes maxCount:-1 inIndexRange:exposedRange];
    }

    else if ([_selectedColumnIndexes count] >= 1)
    {
        rectSelector = @selector(rectOfColumn:);

        var exposedColumns = [self columnIndexesInRect:aRect],
            firstColumn = [exposedColumns firstIndex],
            exposedRange = CPMakeRange(firstColumn, [exposedColumns lastIndex] - firstColumn + 1);

        [_selectedColumnIndexes getIndexes:indexes maxCount:-1 inIndexRange:exposedRange];
    }

    var count = count2 = [indexes count];

    if (!count)
        return;

    var drawGradient = (_selectionHighlightStyle === CPTableViewSelectionHighlightStyleSourceList && [_selectedRowIndexes count] >= 1),
        deltaHeight = 0.5 * (_gridStyleMask & CPTableViewSolidHorizontalGridLineMask);

    CGContextBeginPath(context);

    if (drawGradient)
    {
        var gradientCache = [self selectionGradientColors],
            topLineColor = [gradientCache objectForKey:CPSourceListTopLineColor],
            bottomLineColor = [gradientCache objectForKey:CPSourceListBottomLineColor],
            gradientColor = [gradientCache objectForKey:CPSourceListGradient];
    }

    var normalSelectionHighlightColor = [self selectionHighlightColor];

    // don't do these lookups if there are no group rows
    if ([_groupRows count])
    {
        var topGroupLineColor = [CPColor colorWithCalibratedWhite:212.0 / 255.0 alpha:1.0],
            bottomGroupLineColor = [CPColor colorWithCalibratedWhite:185.0 / 255.0 alpha:1.0],
            gradientGroupColor = CGGradientCreateWithColorComponents(CGColorSpaceCreateDeviceRGB(), [212.0 / 255.0, 212.0 / 255.0, 212.0 / 255.0,1.0, 197.0 / 255.0, 197.0 / 255.0, 197.0 / 255.0,1.0], [0,1], 2);
    }

    while (count--)
    {
        var currentIndex = indexes[count],
            rowRect = CGRectIntersection(objj_msgSend(self, rectSelector, currentIndex), aRect);

        // group rows get the same highlight style as other rows if they're source list...
        if (!drawGradient)
            var shouldUseGroupGradient = [_groupRows containsIndex:currentIndex];

        if (drawGradient || shouldUseGroupGradient)
        {
            var minX = _CGRectGetMinX(rowRect),
                minY = _CGRectGetMinY(rowRect),
                maxX = _CGRectGetMaxX(rowRect),
                maxY = _CGRectGetMaxY(rowRect) - deltaHeight;

            if (!drawGradient)
            {
                //If there is no source list gradient we need to close the selection path and fill it now
                [normalSelectionHighlightColor setFill];
                CGContextClosePath(context);
                CGContextFillPath(context);
                CGContextBeginPath(context);
            }
            CGContextAddRect(context, rowRect);

            CGContextDrawLinearGradient(context, (shouldUseGroupGradient) ? gradientGroupColor : gradientColor, rowRect.origin, _CGPointMake(minX, maxY), 0);
            CGContextClosePath(context);

            CGContextBeginPath(context);
            CGContextMoveToPoint(context, minX, minY + .5);
            CGContextAddLineToPoint(context, maxX, minY + .5);
            CGContextClosePath(context);
            CGContextSetStrokeColor(context, (shouldUseGroupGradient) ? topGroupLineColor : topLineColor);
            CGContextStrokePath(context);

            CGContextBeginPath(context);
            CGContextMoveToPoint(context, minX, maxY - .5);
            CGContextAddLineToPoint(context, maxX, maxY - .5);
            CGContextClosePath(context);
            CGContextSetStrokeColor(context, (shouldUseGroupGradient) ? bottomGroupLineColor : bottomLineColor);
            CGContextStrokePath(context);
        }
        else
            CGContextAddRect(context, rowRect);
    }

    CGContextClosePath(context);

    if (!drawGradient)
    {
        [normalSelectionHighlightColor setFill];
        CGContextFillPath(context);
    }

    CGContextBeginPath(context);
    var gridStyleMask = [self gridStyleMask];
    for (var i = 0; i < count2; i++)
    {
         var rect = objj_msgSend(self, rectSelector, indexes[i]),
             minX = _CGRectGetMinX(rect) - 0.5,
             maxX = _CGRectGetMaxX(rect) - 0.5,
             minY = _CGRectGetMinY(rect) - 0.5,
             maxY = _CGRectGetMaxY(rect) - 0.5;

        if ([_selectedRowIndexes count] >= 1 && gridStyleMask & CPTableViewSolidVerticalGridLineMask)
        {
            var exposedColumns = [self columnIndexesInRect:aRect],
                exposedColumnIndexes = [],
                firstExposedColumn = [exposedColumns firstIndex],
                exposedRange = CPMakeRange(firstExposedColumn, [exposedColumns lastIndex] - firstExposedColumn + 1);
            [exposedColumns getIndexes:exposedColumnIndexes maxCount:-1 inIndexRange:exposedRange];
            var exposedColumnCount = [exposedColumnIndexes count];

            for (var c = firstExposedColumn; c < exposedColumnCount; c++)
            {
                var colRect = [self rectOfColumn:exposedColumnIndexes[c]],
                    colX = _CGRectGetMaxX(colRect) + 0.5;

                CGContextMoveToPoint(context, colX, minY);
                CGContextAddLineToPoint(context, colX, maxY);
            }
        }

        //if the row after the current row is not selected then there is no need to draw the bottom grid line white.
        if ([indexes containsObject:indexes[i] + 1])
        {
            CGContextMoveToPoint(context, minX, maxY);
            CGContextAddLineToPoint(context, maxX, maxY);
        }
    }

    CGContextClosePath(context);
    CGContextSetStrokeColor(context, [self currentValueForThemeAttribute:"highlighted-grid-color"]);
    CGContextStrokePath(context);
}

/*!
    @ignore
    Draws the group rows
    FIX ME: this should be themed...
*/
- (void)_drawGroupRowsForRects:(CPArray)rects
{
    if (_selectionHighlightStyle === CPTableViewSelectionHighlightStyleSourceList || !rects.length)
        return;

    var context = [[CPGraphicsContext currentContext] graphicsPort],
        i = rects.length;

    CGContextBeginPath(context);

    var gradientCache = [self selectionGradientColors],
        topLineColor = [CPColor colorWithHexString:"d3d3d3"],
        bottomLineColor = [CPColor colorWithHexString:"bebebd"],
        gradientColor = CGGradientCreateWithColorComponents(CGColorSpaceCreateDeviceRGB(), [220.0 / 255.0, 220.0 / 255.0, 220.0 / 255.0,1.0,
                                                                                            199.0 / 255.0, 199.0 / 255.0, 199.0 / 255.0,1.0], [0,1], 2),
        drawGradient = YES;

    while (i--)
    {
        var rowRect = rects[i];

        CGContextAddRect(context, rowRect);

        if (drawGradient)
        {
            var minX = CGRectGetMinX(rowRect),
                minY = CGRectGetMinY(rowRect),
                maxX = CGRectGetMaxX(rowRect),
                maxY = CGRectGetMaxY(rowRect);

            CGContextDrawLinearGradient(context, gradientColor, rowRect.origin, CGPointMake(minX, maxY), 0);
            CGContextClosePath(context);

            CGContextBeginPath(context);
            CGContextMoveToPoint(context, minX, minY);
            CGContextAddLineToPoint(context, maxX, minY);
            CGContextClosePath(context);
            CGContextSetStrokeColor(context, topLineColor);
            CGContextStrokePath(context);

            CGContextBeginPath(context);
            CGContextMoveToPoint(context, minX, maxY);
            CGContextAddLineToPoint(context, maxX, maxY - 1);
            CGContextClosePath(context);
            CGContextSetStrokeColor(context, bottomLineColor);
            CGContextStrokePath(context);
        }
    }

    CGContextClosePath(context);
}

/*!
    @ignore
*/
- (void)_drawRows:(CPIndexSet)rowsIndexes clipRect:(CGRect)clipRect
{
    var row = [rowsIndexes firstIndex];

    while (row !== CPNotFound)
    {
        [self drawRow:row clipRect:CGRectIntersection(clipRect, [self rectOfRow:row])];
        row = [rowsIndexes indexGreaterThanIndex:row];
    }
}

/*!
    While this method doesn't do anything in Cappuccino, subclasses can override it to customize the
    appearance of a row.

    NOTE: tableView:willDisplayView:forTableColumn:row is sent to the delegate before drawing
*/
- (void)drawRow:(CPInteger)row clipRect:(CGRect)rect
{
    // This method does currently nothing in cappuccino. Can be overridden by subclasses.

}

/*!
    @ignore
*/
- (void)layoutSubviews
{
    [self load];
}

/*!
    @ignore
*/
- (void)viewWillMoveToSuperview:(CPView)aView
{
    var superview = [self superview],
        defaultCenter = [CPNotificationCenter defaultCenter];

    if (superview)
    {
        [defaultCenter
            removeObserver:self
                      name:CPViewFrameDidChangeNotification
                    object:superview];

        [defaultCenter
            removeObserver:self
                      name:CPViewBoundsDidChangeNotification
                    object:superview];
    }

    if ([aView isKindOfClass:[CPClipView class]])
    {
        [aView setPostsFrameChangedNotifications:YES];
        [aView setPostsBoundsChangedNotifications:YES];

        [defaultCenter
            addObserver:self
               selector:@selector(superviewFrameChanged:)
                   name:CPViewFrameDidChangeNotification
                 object:aView];

        [defaultCenter
            addObserver:self
               selector:@selector(superviewBoundsChanged:)
                   name:CPViewBoundsDidChangeNotification
                 object:aView];
    }
}

/*!
    @ignore
*/
- (void)superviewBoundsChanged:(CPNotification)aNotification
{
    _exposedRect = nil;

    [self setNeedsDisplay:YES];
    [self setNeedsLayout];
}

/*!
    @ignore
*/
- (void)superviewFrameChanged:(CPNotification)aNotification
{
    _exposedRect = nil;

    [self tile];
}

/*
    @ignore
*/
- (BOOL)tracksMouseOutsideOfFrame
{
    return YES;
}

/*
    @ignore
*/
- (BOOL)startTrackingAt:(CGPoint)aPoint
{
    var row = [self rowAtPoint:aPoint];

    //if the user clicks outside a row then deselect everything
    if (row < 0 && _allowsEmptySelection)
        [self selectRowIndexes:[CPIndexSet indexSet] byExtendingSelection:NO];

    [self _noteSelectionIsChanging];

    if ([self mouseDownFlags] & CPShiftKeyMask)
        _selectionAnchorRow = (ABS([_selectedRowIndexes firstIndex] - row) < ABS([_selectedRowIndexes lastIndex] - row)) ?
            [_selectedRowIndexes firstIndex] : [_selectedRowIndexes lastIndex];
    else
        _selectionAnchorRow = row;


    //set ivars for startTrackingPoint and time...
    _startTrackingPoint = aPoint;
    _startTrackingTimestamp = new Date();

    if (_implementedDataSourceMethods & CPTableViewDataSource_tableView_setObjectValue_forTableColumn_row_)
        _trackingPointMovedOutOfClickSlop = NO;

    // if the table has drag support then we use mouseUp to select a single row.
    // otherwise it uses mouse down.
    if (row >= 0 && !(_implementedDataSourceMethods & CPTableViewDataSource_tableView_writeRowsWithIndexes_toPasteboard_))
        [self _updateSelectionWithMouseAtRow:row];

    [[self window] makeFirstResponder:self];
    return YES;
}

/*!
    @ignore
*/
- (CPMenu)menuForEvent:(CPEvent)theEvent
{
    if (!(_implementedDelegateMethods & CPTableViewDelegate_tableViewMenuForTableColumn_Row_))
        return [super menuForEvent:theEvent];

    var location = [self convertPoint:[theEvent locationInWindow] fromView:nil],
        row = [self rowAtPoint:location],
        column = [self columnAtPoint:location],
        tableColumn = [[self tableColumns] objectAtIndex:column];

    return [[self delegate] tableView:self menuForTableColumn:tableColumn row:row];
}

/*
    @ignore
*/
- (void)trackMouse:(CPEvent)anEvent
{
    // Prevent CPControl from eating the mouse events when we are in a drag session
    if (![_draggedRowIndexes count])
    {
        [self autoscroll:anEvent];
        [super trackMouse:anEvent];
    }
    else
        [CPApp sendEvent:anEvent];
}

/*
    @ignore
*/
- (BOOL)continueTracking:(CGPoint)lastPoint at:(CGPoint)aPoint
{
    var row = [self rowAtPoint:aPoint];

    // begin the drag is the datasource lets us, we've move at least +-3px vertical or horizontal,
    // or we're dragging from selected rows and we haven't begun a drag session
    if (!_isSelectingSession && _implementedDataSourceMethods & CPTableViewDataSource_tableView_writeRowsWithIndexes_toPasteboard_)
    {
        if (row >= 0 && (ABS(_startTrackingPoint.x - aPoint.x) > 3 || (_verticalMotionCanDrag && ABS(_startTrackingPoint.y - aPoint.y) > 3)) ||
            ([_selectedRowIndexes containsIndex:row]))
        {
            if ([_selectedRowIndexes containsIndex:row])
                _draggedRowIndexes = [[CPIndexSet alloc] initWithIndexSet:_selectedRowIndexes];
            else
                _draggedRowIndexes = [CPIndexSet indexSetWithIndex:row];


            //ask the datasource for the data
            var pboard = [CPPasteboard pasteboardWithName:CPDragPboard];

            if ([self canDragRowsWithIndexes:_draggedRowIndexes atPoint:aPoint] && [_dataSource tableView:self writeRowsWithIndexes:_draggedRowIndexes toPasteboard:pboard])
            {
                var currentEvent = [CPApp currentEvent],
                    offset = CPPointMakeZero(),
                    tableColumns = [_tableColumns objectsAtIndexes:_exposedColumns];

                // We deviate from the default Cocoa implementation here by asking for a view in stead of an image
                // We support both, but the view preferred over the image because we can mimic the rows we are dragging
                // by re-creating the data views for the dragged rows
                var view = [self dragViewForRowsWithIndexes:_draggedRowIndexes
                                               tableColumns:tableColumns
                                                      event:currentEvent
                                                     offset:offset];

                if (!view)
                {
                    var image = [self dragImageForRowsWithIndexes:_draggedRowIndexes
                                                     tableColumns:tableColumns
                                                            event:currentEvent
                                                           offset:offset];
                    view = [[CPImageView alloc] initWithFrame:CPMakeRect(0, 0, [image size].width, [image size].height)];
                    [view setImage:image];
                }

                var bounds = [view bounds],
                    viewLocation = CPPointMake(aPoint.x - CGRectGetWidth(bounds) / 2 + offset.x, aPoint.y - CGRectGetHeight(bounds) / 2 + offset.y);
                [self dragView:view at:viewLocation offset:CPPointMakeZero() event:[CPApp currentEvent] pasteboard:pboard source:self slideBack:YES];
                _startTrackingPoint = nil;

                return NO;
            }

            // The delegate disallowed the drag so clear the dragged row indexes
            _draggedRowIndexes = [CPIndexSet indexSet];
        }
        else if (ABS(_startTrackingPoint.x - aPoint.x) < 5 && ABS(_startTrackingPoint.y - aPoint.y) < 5)
            return YES;
    }

    _isSelectingSession = YES;
    if (row >= 0 && row !== _lastTrackedRowIndex)
    {
        _lastTrackedRowIndex = row;
        [self _updateSelectionWithMouseAtRow:row];
    }

    if ((_implementedDataSourceMethods & CPTableViewDataSource_tableView_setObjectValue_forTableColumn_row_)
        && !_trackingPointMovedOutOfClickSlop)
    {
        var CLICK_SPACE_DELTA = 5.0; // Stolen from AppKit/Platform/DOM/CPPlatformWindow+DOM.j
        if (ABS(aPoint.x - _startTrackingPoint.x) > CLICK_SPACE_DELTA
            || ABS(aPoint.y - _startTrackingPoint.y) > CLICK_SPACE_DELTA)
        {
            _trackingPointMovedOutOfClickSlop = YES;
        }
    }

    return YES;
}

/*!
    @ignore
*/
- (void)stopTracking:(CGPoint)lastPoint at:(CGPoint)aPoint mouseIsUp:(BOOL)mouseIsUp
{
    _isSelectingSession = NO;

    var CLICK_TIME_DELTA = 1000,
        columnIndex,
        column,
        rowIndex,
        shouldEdit = YES;

    if (_implementedDataSourceMethods & CPTableViewDataSource_tableView_writeRowsWithIndexes_toPasteboard_)
    {
        rowIndex = [self rowAtPoint:aPoint];
        if (rowIndex !== -1)
        {
            if ([_draggedRowIndexes count] > 0)
            {
                _draggedRowIndexes = [CPIndexSet indexSet];
                return;
            }
            // if the table has drag support then we use mouseUp to select a single row.
             _previouslySelectedRowIndexes = [_selectedRowIndexes copy];
            [self _updateSelectionWithMouseAtRow:rowIndex];
        }
    }

    if (mouseIsUp
        && (_implementedDataSourceMethods & CPTableViewDataSource_tableView_setObjectValue_forTableColumn_row_)
        && !_trackingPointMovedOutOfClickSlop
        && ([[CPApp currentEvent] clickCount] > 1))
    {
        columnIndex = [self columnAtPoint:lastPoint];
        if (columnIndex !== -1)
        {
            column = _tableColumns[columnIndex];
            if ([column isEditable])
            {
                rowIndex = [self rowAtPoint:aPoint];
                if (rowIndex !== -1)
                {
                    if (_implementedDelegateMethods & CPTableViewDelegate_tableView_shouldEditTableColumn_row_)
                        shouldEdit = [_delegate tableView:self shouldEditTableColumn:column row:rowIndex];
                    if (shouldEdit)
                    {
                        [self editColumn:columnIndex row:rowIndex withEvent:nil select:YES];
                        return;
                    }
                }
            }
        }

    } //end of editing conditional

    //double click actions
    if ([[CPApp currentEvent] clickCount] === 2 && _doubleAction)
    {
        _clickedRow = [self rowAtPoint:aPoint];
        [self sendAction:_doubleAction to:_target];
    }
}

/*
    @ignore
*/
- (CPDragOperation)draggingEntered:(id)sender
{
    var location = [self convertPoint:[sender draggingLocation] fromView:nil],
        dropOperation = [self _proposedDropOperationAtPoint:location],
        row = [self _proposedRowAtPoint:location];

    if (_retargetedDropRow !== nil)
        row = _retargetedDropRow;

    var draggedTypes = [self registeredDraggedTypes],
        count = [draggedTypes count],
        i = 0;

    for (; i < count; i++)
    {
        if ([[[sender draggingPasteboard] types] containsObject:[draggedTypes objectAtIndex: i]])
            return [self _validateDrop:sender proposedRow:row proposedDropOperation:dropOperation];
    }

    return CPDragOperationNone;
}

/*
    @ignore
*/
- (void)draggingExited:(id)sender
{
    [_dropOperationFeedbackView removeFromSuperview];
}

/*
    @ignore
*/
- (void)draggingEnded:(id)sender
{
    [self _draggingEnded];
}

/*!
    @ignore
*/
- (void)_draggingEnded
{
    _retargetedDropOperation = nil;
    _retargetedDropRow = nil;
    _draggedRowIndexes = [CPIndexSet indexSet];
    [_dropOperationFeedbackView removeFromSuperview];
}

/*
    @ignore
*/
- (BOOL)wantsPeriodicDraggingUpdates
{
    return YES;
}

/*
    @ignore
*/
- (CPTableViewDropOperation)_proposedDropOperationAtPoint:(CGPoint)theDragPoint
{
    if (_retargetedDropOperation !== nil)
        return _retargetedDropOperation;

    var row = [self _proposedRowAtPoint:theDragPoint],
        rowRect = [self rectOfRow:row];

    // If there is no (the default) or to little inter cell spacing we create some room for the CPTableViewDropAbove indicator
    // This probably doesn't work if the row height is smaller than or around 5.0
    if ([self intercellSpacing].height < 5.0)
        rowRect = CPRectInset(rowRect, 0.0, 5.0 - [self intercellSpacing].height);

    // If the altered row rect contains the drag point we show the drop on
    // We don't show the drop on indicator if we are dragging below the last row
    // in that case we always want to show the drop above indicator
    if (CGRectContainsPoint(rowRect, theDragPoint) && row < _numberOfRows)
        return CPTableViewDropOn;

    return CPTableViewDropAbove;
}

/*
    @ignore
*/
- (CPInteger)_proposedRowAtPoint:(CGPoint)dragPoint
{
    var row = [self rowAtPoint:dragPoint],
    // Determine if the mouse is currently closer to this row or the row below it
        lowerRow = row + 1,
        rect = [self rectOfRow:row],
        bottomPoint = _CGRectGetMaxY(rect),
        bottomThirty = bottomPoint - ((bottomPoint - _CGRectGetMinY(rect)) * 0.3),
        numberOfRows = [self numberOfRows];

    if (row < 0)
        row = (_CGRectGetMaxY(rect) < dragPoint.y) ? numberOfRows : row;
    else if (dragPoint.y > MAX(bottomThirty, bottomPoint - 6))
        row = lowerRow;

    row = MIN(numberOfRows, row);

    return row;
}

/*!
    @ignore
*/
- (void)_validateDrop:(id)info proposedRow:(CPInteger)row proposedDropOperation:(CPTableViewDropOperation)dropOperation
{
    if (_implementedDataSourceMethods & CPTableViewDataSource_tableView_validateDrop_proposedRow_proposedDropOperation_)
        return [_dataSource tableView:self validateDrop:info proposedRow:row proposedDropOperation:dropOperation];

    return CPDragOperationNone;
}

/*!
    @ignore
*/
- (CPRect)_rectForDropHighlightViewOnRow:(int)theRowIndex
{
    if (theRowIndex >= [self numberOfRows])
        theRowIndex = [self numberOfRows] - 1;

    return [self _rectOfRow:theRowIndex checkRange:NO];
}

/*!
    @ignore
*/
- (CPRect)_rectForDropHighlightViewBetweenUpperRow:(int)theUpperRowIndex andLowerRow:(int)theLowerRowIndex offset:(CPPoint)theOffset
{
    if (theLowerRowIndex > [self numberOfRows])
        theLowerRowIndex = [self numberOfRows];

    return [self _rectOfRow:theLowerRowIndex checkRange:NO];
}

/*!
    @ignore
*/
- (CPDragOperation)draggingUpdated:(id)sender
{
    var location = [self convertPoint:[sender draggingLocation] fromView:nil],
        dropOperation = [self _proposedDropOperationAtPoint:location],
        numberOfRows = [self numberOfRows],
        row = [self _proposedRowAtPoint:location],
        dragOperation = [self _validateDrop:sender proposedRow:row proposedDropOperation:dropOperation];

    if (_retargetedDropRow !== nil)
        row = _retargetedDropRow;


    if (dropOperation === CPTableViewDropOn && row >= numberOfRows)
        row = numberOfRows - 1;

    var rect = _CGRectMakeZero();

    if (row === -1)
        rect = [self exposedRect];

    else if (dropOperation === CPTableViewDropAbove)
        rect = [self _rectForDropHighlightViewBetweenUpperRow:row - 1 andLowerRow:row offset:location];

    else
        rect = [self _rectForDropHighlightViewOnRow:row];

    [_dropOperationFeedbackView setDropOperation:row !== -1 ? dropOperation : CPDragOperationNone];
    [_dropOperationFeedbackView setHidden:(dragOperation == CPDragOperationNone)];
    [_dropOperationFeedbackView setFrame:rect];
    [_dropOperationFeedbackView setCurrentRow:row];
    [self addSubview:_dropOperationFeedbackView];

    return dragOperation;
}

/*
    @ignore
*/
- (BOOL)prepareForDragOperation:(id)sender
{
    // FIX ME: is there anything else that needs to happen here?
    // actual validation is called in dragginUpdated:
    [_dropOperationFeedbackView removeFromSuperview];

    return (_implementedDataSourceMethods & CPTableViewDataSource_tableView_validateDrop_proposedRow_proposedDropOperation_);
}

/*
    @ignore
*/
- (BOOL)performDragOperation:(id)sender
{
    var location = [self convertPoint:[sender draggingLocation] fromView:nil],
        operation = [self _proposedDropOperationAtPoint:location],
        row = _retargetedDropRow;

    if (row === nil)
        var row = [self _proposedRowAtPoint:location];

    return [_dataSource tableView:self acceptDrop:sender row:row dropOperation:operation];
}

/*
    @ignore
*/
- (void)concludeDragOperation:(id)sender
{
    [self reloadData];
}

/*
    This method is sent to the data source for convenience...
*/
- (void)draggedImage:(CPImage)anImage endedAt:(CGPoint)aLocation operation:(CPDragOperation)anOperation
{
    if ([_dataSource respondsToSelector:@selector(tableView:didEndDraggedImage:atPosition:operation:)])
        [_dataSource tableView:self didEndDraggedImage:anImage atPosition:aLocation operation:anOperation];
}

/*
    @ignore
    We're using this because we drag views instead of images so we can get the rows themselves to actually drag.
*/
- (void)draggedView:(CPImage)aView endedAt:(CGPoint)aLocation operation:(CPDragOperation)anOperation
{
    [self _draggingEnded];
    [self draggedImage:aView endedAt:aLocation operation:anOperation];
}

/*!
    @ignore
*/
- (void)_updateSelectionWithMouseAtRow:(CPInteger)aRow
{
    //check to make sure the row exists
    if (aRow < 0)
        return;

    var newSelection,
        shouldExtendSelection = NO;
    // If cmd/ctrl was held down XOR the old selection with the proposed selection
    if ([self mouseDownFlags] & (CPCommandKeyMask | CPControlKeyMask | CPAlternateKeyMask))
    {
        if ([_selectedRowIndexes containsIndex:aRow])
        {
            newSelection = [_selectedRowIndexes copy];

            [newSelection removeIndex:aRow];
        }

        else if (_allowsMultipleSelection)
        {
            newSelection = [_selectedRowIndexes copy];

            [newSelection addIndex:aRow];
        }

        else
            newSelection = [CPIndexSet indexSetWithIndex:aRow];
    }
    else if (_allowsMultipleSelection)
    {
        newSelection = [CPIndexSet indexSetWithIndexesInRange:CPMakeRange(MIN(aRow, _selectionAnchorRow), ABS(aRow - _selectionAnchorRow) + 1)];
        shouldExtendSelection = [self mouseDownFlags] & CPShiftKeyMask &&
                                ((_lastSelectedRow == [_selectedRowIndexes lastIndex] && aRow > _lastSelectedRow) ||
                                (_lastSelectedRow == [_selectedRowIndexes firstIndex] && aRow < _lastSelectedRow));
    }
    else if (aRow >= 0 && aRow < _numberOfRows)
        newSelection = [CPIndexSet indexSetWithIndex:aRow];
    else
        newSelection = [CPIndexSet indexSet];

    if ([newSelection isEqualToIndexSet:_selectedRowIndexes])
        return;

    if (_implementedDelegateMethods & CPTableViewDelegate_selectionShouldChangeInTableView_ &&
        ![_delegate selectionShouldChangeInTableView:self])
        return;

    if (_implementedDelegateMethods & CPTableViewDelegate_tableView_selectionIndexesForProposedSelection_)
        newSelection = [_delegate tableView:self selectionIndexesForProposedSelection:newSelection];

    if (_implementedDelegateMethods & CPTableViewDelegate_tableView_shouldSelectRow_)
    {
        var indexArray = [];

        [newSelection getIndexes:indexArray maxCount:-1 inIndexRange:nil];

        var indexCount = indexArray.length;

        while (indexCount--)
        {
            var index = indexArray[indexCount];

            if (![_delegate tableView:self shouldSelectRow:index])
                [newSelection removeIndex:index];
        }

        // as per cocoa
        if ([newSelection count] === 0)
            return;
    }

    // if empty selection is not allowed and the new selection has nothing selected, abort
    if (!_allowsEmptySelection && [newSelection count] === 0)
        return;

    if ([newSelection isEqualToIndexSet:_selectedRowIndexes])
        return;

    [self selectRowIndexes:newSelection byExtendingSelection:shouldExtendSelection];

    _lastSelectedRow = [newSelection containsIndex:aRow] ? aRow : [newSelection lastIndex];
}

/*!
    @ignore
*/
- (void)_noteSelectionIsChanging
{
    [[CPNotificationCenter defaultCenter]
        postNotificationName:CPTableViewSelectionIsChangingNotification
                      object:self
                    userInfo:nil];
}

/*!
    @ignore
*/
- (void)_noteSelectionDidChange
{
    [[CPNotificationCenter defaultCenter]
        postNotificationName:CPTableViewSelectionDidChangeNotification
                      object:self
                    userInfo:nil];
}

/*!
    @ignore
*/
- (BOOL)becomeFirstResponder
{
    return YES;
}

/*!
    @ignore
*/
- (BOOL)acceptsFirstResponder
{
    return YES;
}

/*!
    @ignore
*/
- (void)keyDown:(CPEvent)anEvent
{
    var character = [anEvent charactersIgnoringModifiers],
        modifierFlags = [anEvent modifierFlags];

    // Check for the key events manually, as opposed to waiting for CPWindow to sent the actual action message
    // in _processKeyboardUIKey:, because we might not want to handle the arrow events.
    if (character === CPUpArrowFunctionKey || character === CPDownArrowFunctionKey)
    {
        // We're not interested in the arrow keys if there are no rows.
        // Technically we should also not be interested if we can't scroll,
        // but Cocoa doesn't handle that situation either.
        if ([self numberOfRows] !== 0)
        {
            [self _moveSelectionWithEvent:anEvent upward:(character === CPUpArrowFunctionKey)];

            return;
        }
    }
    else if (character === CPDeleteCharacter || character === CPDeleteFunctionKey)
    {
        // Don't call super if the delegate is interested in the delete key
        if ([self _sendDelegateDeleteKeyPressed])
            return;
    }

    [super keyDown:anEvent];
}

/*!
    @ignore
<<<<<<< HEAD
    Selection behavior depends on two things:
=======
    Determines if the selection is broken. A broken selection
    is a non-continuous selection of rows.
*/
- (BOOL)_selectionIsBroken
{
    return [self selectedRowIndexes]._ranges.length !== 1;
}

/*!
    @ignore
    Selection behaviour depends on two things:
>>>>>>> 9c4fb2c1
    _lastSelectedRow and the anchored selection (the last row selected by itself)
*/
- (void)_moveSelectionWithEvent:(CPEvent)theEvent upward:(BOOL)shouldGoUpward
{
    if (_implementedDelegateMethods & CPTableViewDelegate_selectionShouldChangeInTableView_ && ![_delegate selectionShouldChangeInTableView:self])
        return;
    var selectedIndexes = [self selectedRowIndexes];

    if ([selectedIndexes count] > 0)
    {
        var extend = (([theEvent modifierFlags] & CPShiftKeyMask) && _allowsMultipleSelection),
            i = [self selectedRow];

        if([self _selectionIsBroken])
        {
            while ([selectedIndexes containsIndex:i])
            {
                shouldGoUpward ? i-- : i++;
            }
            _wasSelectionBroken = true;
        }
        else if (_wasSelectionBroken && ((shouldGoUpward && i !== [selectedIndexes leastIndex]) || (!shouldGoUpward && i !== [selectedIndexes mostIndex])))
        {
            shouldGoUpward ? i = [selectedIndexes firstIndex] - 1 : i = [selectedIndexes lastIndex];
            _wasSelectionBroken = false;
        }
        else
        {
            shouldGoUpward ? i-- : i++;
        }
    }
    else
    {
        var extend = NO;
        //no rows are currently selected
        if ([self numberOfRows] > 0)
            var i = shouldGoUpward ? [self numberOfRows] - 1 : 0; // if we select upward select the last row, otherwise select the first row
    }

    if (i >= [self numberOfRows] || i < 0)
        return;


    if (_implementedDelegateMethods & CPTableViewDelegate_tableView_shouldSelectRow_)
    {

        while (![_delegate tableView:self shouldSelectRow:i] && (i < [self numberOfRows] || i > 0))
            shouldGoUpward ? i-- : i++; //check to see if the row can be selected if it can't be then see if the next row can be selected

        //if the index still can be selected after the loop then just return
         if (![_delegate tableView:self shouldSelectRow:i])
             return;
    }

    // if we go upward and see that this row is already selected we should deselect the row below
    if ([selectedIndexes containsIndex:i] && extend)
    {
        // the row we're on is the last to be selected
        var differedLastSelectedRow = i;

        // no remove the one before/after it
        shouldGoUpward ? i++  : i--;

        [selectedIndexes removeIndex:i];

        //we're going to replace the selection
        extend = NO;
    }
    else if (extend)
    {
        if ([selectedIndexes containsIndex:i])
        {
            i = shouldGoUpward ? [selectedIndexes firstIndex] -1 : [selectedIndexes lastIndex] + 1;
            i = MIN(MAX(i,0), [self numberOfRows] - 1);
        }

        [selectedIndexes addIndex:i];
        var differedLastSelectedRow = i;
    }
    else
    {
        selectedIndexes = [CPIndexSet indexSetWithIndex:i];
        var differedLastSelectedRow = i;
    }

    [self selectRowIndexes:selectedIndexes byExtendingSelection:extend];

    // we differ because selectRowIndexes: does its own thing which would set the wrong index
    _lastSelectedRow = differedLastSelectedRow;

    if (i !== CPNotFound)
        [self scrollRowToVisible:i];
}

@end

@implementation CPTableView (Bindings)

/*!
    @ignore
*/
- (CPString)_replacementKeyPathForBinding:(CPString)aBinding
{
    if (aBinding === @"selectionIndexes")
        return @"selectedRowIndexes";

    return [super _replacementKeyPathForBinding:aBinding];
}

/*!
    @ignore
*/
- (void)_establishBindingsIfUnbound:(id)destination
{
    if ([[self infoForBinding:@"content"] objectForKey:CPObservedObjectKey] !== destination)
        [self bind:@"content" toObject:destination withKeyPath:@"arrangedObjects" options:nil];

    if ([[self infoForBinding:@"selectionIndexes"] objectForKey:CPObservedObjectKey] !== destination)
        [self bind:@"selectionIndexes" toObject:destination withKeyPath:@"selectionIndexes" options:nil];

    //[self bind:@"sortDescriptors" toObject:destination withKeyPath:@"sortDescriptors" options:nil];
}

- (void)setContent:(CPArray)content
{
    [self reloadData];
}

@end

var CPTableViewDataSourceKey                = @"CPTableViewDataSourceKey",
    CPTableViewDelegateKey                  = @"CPTableViewDelegateKey",
    CPTableViewHeaderViewKey                = @"CPTableViewHeaderViewKey",
    CPTableViewTableColumnsKey              = @"CPTableViewTableColumnsKey",
    CPTableViewRowHeightKey                 = @"CPTableViewRowHeightKey",
    CPTableViewIntercellSpacingKey          = @"CPTableViewIntercellSpacingKey",
    CPTableViewSelectionHighlightStyleKey   = @"CPTableViewSelectionHighlightStyleKey",
    CPTableViewMultipleSelectionKey         = @"CPTableViewMultipleSelectionKey",
    CPTableViewEmptySelectionKey            = @"CPTableViewEmptySelectionKey",
    CPTableViewColumnReorderingKey          = @"CPTableViewColumnReorderingKey",
    CPTableViewColumnResizingKey            = @"CPTableViewColumnResizingKey",
    CPTableViewColumnSelectionKey           = @"CPTableViewColumnSelectionKey",
    CPTableViewColumnAutoresizingStyleKey   = @"CPTableViewColumnAutoresizingStyleKey",
    CPTableViewGridColorKey                 = @"CPTableViewGridColorKey",
    CPTableViewGridStyleMaskKey             = @"CPTableViewGridStyleMaskKey",
    CPTableViewUsesAlternatingBackgroundKey = @"CPTableViewUsesAlternatingBackgroundKey",
    CPTableViewAlternatingRowColorsKey      = @"CPTableViewAlternatingRowColorsKey",
    CPTableViewHeaderViewKey                = @"CPTableViewHeaderViewKey",
    CPTableViewCornerViewKey                = @"CPTableViewCornerViewKey",
    CPTableViewAutosaveNameKey              = @"CPTableViewAutosaveNameKey";

@implementation CPTableView (CPCoding)

- (id)initWithCoder:(CPCoder)aCoder
{
    self = [super initWithCoder:aCoder];

    if (self)
    {
        //Configuring Behavior
        _allowsColumnReordering = [aCoder decodeBoolForKey:CPTableViewColumnReorderingKey];
        _allowsColumnResizing = [aCoder decodeBoolForKey:CPTableViewColumnResizingKey];
        _allowsMultipleSelection = [aCoder decodeBoolForKey:CPTableViewMultipleSelectionKey];
        _allowsEmptySelection = [aCoder decodeBoolForKey:CPTableViewEmptySelectionKey];
        _allowsColumnSelection = [aCoder decodeBoolForKey:CPTableViewColumnSelectionKey];

        //Setting Display Attributes
        _selectionHighlightStyle = [aCoder decodeIntForKey:CPTableViewSelectionHighlightStyleKey];
        _columnAutoResizingStyle = [aCoder decodeIntForKey:CPTableViewColumnAutoresizingStyleKey];

        _tableColumns = [aCoder decodeObjectForKey:CPTableViewTableColumnsKey] || [];
        [_tableColumns makeObjectsPerformSelector:@selector(setTableView:) withObject:self];

        if ([aCoder containsValueForKey:CPTableViewRowHeightKey])
            _rowHeight = [aCoder decodeFloatForKey:CPTableViewRowHeightKey];
        else
            _rowHeight = 23.0;

        _intercellSpacing = [aCoder decodeSizeForKey:CPTableViewIntercellSpacingKey] || _CGSizeMake(3.0, 2.0);

        [self setGridColor:[aCoder decodeObjectForKey:CPTableViewGridColorKey]];
        _gridStyleMask = [aCoder decodeIntForKey:CPTableViewGridStyleMaskKey] || CPTableViewGridNone;

        _usesAlternatingRowBackgroundColors = [aCoder decodeObjectForKey:CPTableViewUsesAlternatingBackgroundKey];
        [self setAlternatingRowBackgroundColors:[aCoder decodeObjectForKey:CPTableViewAlternatingRowColorsKey]];

        _headerView = [aCoder decodeObjectForKey:CPTableViewHeaderViewKey];
        _cornerView = [aCoder decodeObjectForKey:CPTableViewCornerViewKey];

        // Make sure we unhide the cornerview because a corner view loaded from cib is always hidden
        // This might be a bug in IB, or the way we load the NSvFlags might be broken for _NSCornerView
        if (_cornerView)
            [_cornerView setHidden:NO];

        [self setDataSource:[aCoder decodeObjectForKey:CPTableViewDataSourceKey]];
        [self setDelegate:[aCoder decodeObjectForKey:CPTableViewDelegateKey]];

        [self _init];

        [self viewWillMoveToSuperview:[self superview]];

        // Do this as late as possible to make sure the tableview is fully configured
        [self setAutosaveName:[aCoder decodeObjectForKey:CPTableViewAutosaveNameKey]];
    }

    return self;
}

- (void)encodeWithCoder:(CPCoder)aCoder
{
    [super encodeWithCoder:aCoder];

    [aCoder encodeObject:_dataSource forKey:CPTableViewDataSourceKey];
    [aCoder encodeObject:_delegate forKey:CPTableViewDelegateKey];

    [aCoder encodeFloat:_rowHeight forKey:CPTableViewRowHeightKey];
    [aCoder encodeSize:_intercellSpacing forKey:CPTableViewIntercellSpacingKey];

    [aCoder encodeInt:_selectionHighlightStyle forKey:CPTableViewSelectionHighlightStyleKey];
    [aCoder encodeInt:_columnAutoResizingStyle forKey:CPTableViewColumnAutoresizingStyleKey];

    [aCoder encodeBool:_allowsMultipleSelection forKey:CPTableViewMultipleSelectionKey];
    [aCoder encodeBool:_allowsEmptySelection forKey:CPTableViewEmptySelectionKey];
    [aCoder encodeBool:_allowsColumnReordering forKey:CPTableViewColumnReorderingKey];
    [aCoder encodeBool:_allowsColumnResizing forKey:CPTableViewColumnResizingKey];
    [aCoder encodeBool:_allowsColumnSelection forKey:CPTableViewColumnSelectionKey];

    [aCoder encodeObject:_tableColumns forKey:CPTableViewTableColumnsKey];

    [aCoder encodeObject:[self gridColor] forKey:CPTableViewGridColorKey];
    [aCoder encodeInt:_gridStyleMask forKey:CPTableViewGridStyleMaskKey];

    [aCoder encodeBool:_usesAlternatingRowBackgroundColors forKey:CPTableViewUsesAlternatingBackgroundKey];
    [aCoder encodeObject:[self alternatingRowBackgroundColors] forKey:CPTableViewAlternatingRowColorsKey];

    [aCoder encodeObject:_cornerView forKey:CPTableViewCornerViewKey];
    [aCoder encodeObject:_headerView forKey:CPTableViewHeaderViewKey];

    [aCoder encodeObject:_autosaveName forKey:CPTableViewAutosaveNameKey];
}

@end

@implementation CPIndexSet (tableview)

- (void)removeMatches:(CPIndexSet)otherSet
{
    var firstindex = [self firstIndex],
        index = MIN(firstindex, [otherSet firstIndex]),
        switchFlag = (index == firstindex);

    while (index != CPNotFound)
    {
        var indexSet = (switchFlag) ? otherSet : self;

        otherIndex = [indexSet indexGreaterThanOrEqualToIndex:index];

        if (otherIndex == index)
        {
            [self removeIndex:index];
            [otherSet removeIndex:index];
        }

        index = otherIndex;
        switchFlag = !switchFlag;
    }
}

@end

@implementation _CPDropOperationDrawingView : CPView
{
    unsigned    dropOperation @accessors;
    CPTableView tableView @accessors;
    int         currentRow @accessors;
    BOOL        isBlinking @accessors;
}

- (void)drawRect:(CGRect)aRect
{
    if (tableView._destinationDragStyle === CPTableViewDraggingDestinationFeedbackStyleNone || isBlinking)
        return;

    var context = [[CPGraphicsContext currentContext] graphicsPort];

    CGContextSetStrokeColor(context, [CPColor colorWithHexString:@"4886ca"]);
    CGContextSetLineWidth(context, 3);

    if (currentRow === -1)
    {
        CGContextStrokeRect(context, [self bounds]);
    }

    else if (dropOperation === CPTableViewDropOn)
    {
        //if row is selected don't fill and stroke white
        var selectedRows = [tableView selectedRowIndexes],
            newRect = _CGRectMake(aRect.origin.x + 2, aRect.origin.y + 2, aRect.size.width - 4, aRect.size.height - 5);

        if ([selectedRows containsIndex:currentRow])
        {
            CGContextSetLineWidth(context, 2);
            CGContextSetStrokeColor(context, [CPColor whiteColor]);
        }
        else
        {
            CGContextSetFillColor(context, [CPColor colorWithRed:72 / 255 green:134 / 255 blue:202 / 255 alpha:0.25]);
            CGContextFillRoundedRectangleInRect(context, newRect, 8, YES, YES, YES, YES);
        }
        CGContextStrokeRoundedRectangleInRect(context, newRect, 8, YES, YES, YES, YES);

    }
    else if (dropOperation === CPTableViewDropAbove)
    {
        //reposition the view up a tad
        [self setFrameOrigin:_CGPointMake(_frame.origin.x, _frame.origin.y - 8)];

        var selectedRows = [tableView selectedRowIndexes];

        if ([selectedRows containsIndex:currentRow - 1] || [selectedRows containsIndex:currentRow])
        {
            CGContextSetStrokeColor(context, [CPColor whiteColor]);
            CGContextSetLineWidth(context, 4);
            //draw the circle thing
            CGContextStrokeEllipseInRect(context, _CGRectMake(aRect.origin.x + 4, aRect.origin.y + 4, 8, 8));
            //then draw the line
            CGContextBeginPath(context);
            CGContextMoveToPoint(context, 10, aRect.origin.y + 8);
            CGContextAddLineToPoint(context, aRect.size.width - aRect.origin.y - 8, aRect.origin.y + 8);
            CGContextClosePath(context);
            CGContextStrokePath(context);

            CGContextSetStrokeColor(context, [CPColor colorWithHexString:@"4886ca"]);
            CGContextSetLineWidth(context, 3);
        }

        //draw the circle thing
        CGContextStrokeEllipseInRect(context, _CGRectMake(aRect.origin.x + 4, aRect.origin.y + 4, 8, 8));
        //then draw the line
        CGContextBeginPath(context);
        CGContextMoveToPoint(context, 10, aRect.origin.y + 8);
        CGContextAddLineToPoint(context, aRect.size.width - aRect.origin.y - 8, aRect.origin.y + 8);
        CGContextClosePath(context);
        CGContextStrokePath(context);
        //CGContextStrokeLineSegments(context, [aRect.origin.x + 8,  aRect.origin.y + 8, 300 , aRect.origin.y + 8]);
    }
}

- (void)blink
{
    if (dropOperation !== CPTableViewDropOn)
        return;

    isBlinking = YES;

    var showCallback = function() {
        objj_msgSend(self, "setHidden:", NO)
        isBlinking = NO;
    }

    var hideCallback = function() {
        objj_msgSend(self, "setHidden:", YES)
        isBlinking = YES;
    }

    objj_msgSend(self, "setHidden:", YES);
    [CPTimer scheduledTimerWithTimeInterval:0.1 callback:showCallback repeats:NO];
    [CPTimer scheduledTimerWithTimeInterval:0.19 callback:hideCallback repeats:NO];
    [CPTimer scheduledTimerWithTimeInterval:0.27 callback:showCallback repeats:NO];
}

@end

@implementation _CPColumnDragView : CPView
{
    CPColor _lineColor;
}

- (id)initWithLineColor:(CPColor)aColor
{
    self = [super initWithFrame:_CGRectMakeZero()];

    if (self)
        _lineColor = aColor;

    return self;
}

- (void)drawRect:(CGRect)aRect
{
    var context = [[CPGraphicsContext currentContext] graphicsPort];

    CGContextSetStrokeColor(context, _lineColor);

    var points = [
                    _CGPointMake(0.5, 0),
                    _CGPointMake(0.5, aRect.size.height)
                 ];

    CGContextStrokeLineSegments(context, points, 2);

    points = [
                _CGPointMake(aRect.size.width - 0.5, 0),
                _CGPointMake(aRect.size.width - 0.5, aRect.size.height)
             ];

    CGContextStrokeLineSegments(context, points, 2);
}

@end<|MERGE_RESOLUTION|>--- conflicted
+++ resolved
@@ -4480,9 +4480,6 @@
 
 /*!
     @ignore
-<<<<<<< HEAD
-    Selection behavior depends on two things:
-=======
     Determines if the selection is broken. A broken selection
     is a non-continuous selection of rows.
 */
@@ -4494,7 +4491,6 @@
 /*!
     @ignore
     Selection behaviour depends on two things:
->>>>>>> 9c4fb2c1
     _lastSelectedRow and the anchored selection (the last row selected by itself)
 */
 - (void)_moveSelectionWithEvent:(CPEvent)theEvent upward:(BOOL)shouldGoUpward
@@ -4516,7 +4512,7 @@
             }
             _wasSelectionBroken = true;
         }
-        else if (_wasSelectionBroken && ((shouldGoUpward && i !== [selectedIndexes leastIndex]) || (!shouldGoUpward && i !== [selectedIndexes mostIndex])))
+        else if (_wasSelectionBroken && ((shouldGoUpward && i !== [selectedIndexes firstIndex]) || (!shouldGoUpward && i !== [selectedIndexes lastindex])))
         {
             shouldGoUpward ? i = [selectedIndexes firstIndex] - 1 : i = [selectedIndexes lastIndex];
             _wasSelectionBroken = false;
