--- conflicted
+++ resolved
@@ -8,7 +8,7 @@
  * This library is free software; you can redistribute it and/or
  * modify it under the terms of the GNU Lesser General Public
  * License as published by the Free Software Foundation; either
-c   * version 2.1 of the License, or (at your option) any later version.
+ * version 2.1 of the License, or (at your option) any later version.
  *
  * This library is distributed in the hope that it will be useful,
  * but WITHOUT ANY WARRANTY; without even the implied warranty of
@@ -145,7 +145,7 @@
     if (self)
     {
         _value = @"";
-	_placeholderValue = @"";
+        _placeholderString = @"";
 
 #if PLATFORM(DOM)
         _DOMTextElement = document.createElement("div");
@@ -169,8 +169,7 @@
 // Setting the Bezel Style
 /*
     Sets whether the textfield will have a bezeled border.
-    @param shouldBeBezeled <code>YES</code> means the textfield
-    will draw a bezeled border
+    @param shouldBeBezeled <code>YES</code> means the textfield will draw a bezeled border
 */
 - (void)setBezeled:(BOOL)shouldBeBezeled
 {
@@ -183,8 +182,7 @@
 }
 
 /*
-    Returns <code>YES</code> if the textfield draws a
-    bezeled border.
+    Returns <code>YES</code> if the textfield draws a bezeled border.
 */
 - (BOOL)isBezeled
 {
@@ -215,8 +213,7 @@
 
 /*
     Sets whether the textfield will have a border drawn.
-    @param shouldBeBordered <code>YES</code> makes the
-    textfield draw a border
+    @param shouldBeBordered <code>YES</code> makes the textfield draw a border
 */
 - (void)setBordered:(BOOL)shouldBeBordered
 {
@@ -229,8 +226,7 @@
 }
 
 /*
-    Returns <code>YES</code> if the textfield has
-    a border.
+    Returns <code>YES</code> if the textfield has a border.
 */
 - (BOOL)isBordered
 {
@@ -266,11 +262,13 @@
         [self setBackgroundColor:nil];
 }
 
+/* @ignore */
 - (BOOL)acceptsFirstResponder
 {
     return _isEditable;
 }
 
+/* @ignore */
 - (BOOL)becomeFirstResponder
 {
     var string = [self stringValue];
@@ -285,12 +283,12 @@
     element.style.font = _DOMElement.style.font;
     element.style.zIndex = 1000;
     element.style.width = CGRectGetWidth([self bounds]) - 3.0 + "px";
-//    element.style.left = _DOMTextElement.style.left;
-//    element.style.top = _DOMTextElement.style.top;
+    //element.style.left = _DOMTextElement.style.left;
+    //element.style.top = _DOMTextElement.style.top;
       
     _DOMElement.appendChild(element);
     window.setTimeout(function() { element.focus(); }, 0.0);
-//    element.onblur = function() { objj_debug_print_backtrace(); }
+    //element.onblur = function() { objj_debug_print_backtrace(); }
     //element.select();
     
     element.onkeypress = function(aDOMEvent) 
@@ -311,22 +309,17 @@
         } 
     };
     
+    // If current value is the placeholder value, remove it to allow user to update.
+    if ([_value lowercaseString] == [[self placeholderString] lowercaseString])
+        [self setStringValue:@""];    
+
     [[CPDOMWindowBridge sharedDOMWindowBridge] _propagateCurrentDOMEvent:YES];
-<<<<<<< HEAD
-#endif
-
-=======
-    
-    // If current value is the placeholder value, remove it to
-    // allow user to update.
-    if ([_value caseInsensitiveCompare:[self placeholderString]]==0) {
-      [self setStringValue:@""];
-    }
-    
->>>>>>> c5415eae
+#endif
+
     return YES;
 }
 
+/* @ignore */
 - (BOOL)resignFirstResponder
 {
 #if PLATFORM(DOM)
@@ -334,28 +327,25 @@
     
     _DOMElement.removeChild(element);
     [self setStringValue:element.value];
-<<<<<<< HEAD
-#endif
-
-=======
 
     // If textfield has no value, then display the placeholderValue
-    if ([_value caseInsensitiveCompare:@""]==0) {
+    if (!_value)
         [self setStringValue:[self placeholderString]];
-    }
-    
->>>>>>> c5415eae
+
+#endif
     return YES;
 }
 
+/* 
+    Sets whether or not the receiver text field can be edited
+*/
 - (void)setEditable:(BOOL)shouldBeEditable
 {
     _isEditable = shouldBeEditable;
 }
 
 /*
-    Returns <code>YES</code> if the textfield is currently
-    editable by the user.
+    Returns <code>YES</code> if the textfield is currently editable by the user.
 */
 - (BOOL)isEditable
 {
@@ -372,8 +362,7 @@
 }
 
 /*
-    Returns <code>YES</code> if the field's text is
-    selectable by the user.
+    Returns <code>YES</code> if the field's text is selectable by the user.
 */
 - (BOOL)isSelectable
 {
@@ -381,8 +370,7 @@
 }
 
 /*
-    Sets whether the field's text is selectable
-    by the user.
+    Sets whether the field's text is selectable by the user.
     @param aFlag <code>YES</code> makes the text selectable
 */
 - (void)setSelectable:(BOOL)aFlag
@@ -478,22 +466,26 @@
 #endif
 }
 
-<<<<<<< HEAD
+/*
+    Returns the receiver's placeholder string
+*/
+- (CPString)placeholderString
+{
+    return _placeholderString;
+}
+
+/*
+    Sets a placeholder string for the receiver.  The placeholder is displayed until editing begins,
+    and after editing ends, if the text field has an empty string value
+*/
+-(void)setPlaceholderString:(CPString)aStringValue
+{
+    _placeholderString = aStringValue;
+}
+
 /*
     Adjusts the text field's size in the application.
 */
-=======
-- (CPString)placeholderString
-{
-    return [_placeholderString string];
-}
-
--(void)setPlaceholderString:(CPString)aStringValue
-{
-    _placeholderString = aStringValue;
-}
-
->>>>>>> c5415eae
 - (void)sizeToFit
 {
 #if PLATFORM(DOM)
@@ -567,10 +559,8 @@
 }
 
 /*
-    Encodes the data of this textfield into the
-    provided coder.
-    @param aCoder the coder into which the data
-    will be written
+    Encodes the data of this textfield into the provided coder.
+    @param aCoder the coder into which the data will be written
 */
 - (void)encodeWithCoder:(CPCoder)aCoder
 {
