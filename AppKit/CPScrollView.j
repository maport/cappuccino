/*
 * CPScrollView.j
 * AppKit
 *
 * Created by Francisco Tolmasky.
 * Copyright 2008, 280 North, Inc.
 *
 * Modified to match Lion style by Antoine Mercadal 2011
 * <antoine.mercadal@archipelproject.org>
 *
 * This library is free software; you can redistribute it and/or
 * modify it under the terms of the GNU Lesser General Public
 * License as published by the Free Software Foundation; either
 * version 2.1 of the License, or (at your option) any later version.
 *
 * This library is distributed in the hope that it will be useful,
 * but WITHOUT ANY WARRANTY; without even the implied warranty of
 * MERCHANTABILITY or FITNESS FOR A PARTICULAR PURPOSE. See the GNU
 * Lesser General Public License for more details.
 *
 * You should have received a copy of the GNU Lesser General Public
 * License along with this library; if not, write to the Free Software
 * Foundation, Inc., 51 Franklin Street, Fifth Floor, Boston, MA 02110-1301 USA
 */

@import <Foundation/CPNotificationCenter.j>

@import "CPBox.j"
@import "CPClipView.j"
@import "CPScroller.j"
@import "CPView.j"


/*! @ignore */
var _isSystemUsingOverlayScrollers = function()
{
#if PLATFORM(DOM)
  var inner = document.createElement('p'),
      outer = document.createElement('div');

  inner.style.width = "100%";
  inner.style.height = "200px";

  outer.style.position = "absolute";
  outer.style.top = "0px";
  outer.style.left = "0px";
  outer.style.visibility = "hidden";
  outer.style.width = "200px";
  outer.style.height = "150px";
  outer.style.overflow = "hidden";
  outer.appendChild (inner);

  document.body.appendChild (outer);
  var w1 = inner.offsetWidth;
  outer.style.overflow = 'scroll';
  var w2 = inner.offsetWidth;
  if (w1 == w2)
    w2 = outer.clientWidth;

  document.body.removeChild (outer);

  return (w1 - w2 == 0);
#else
  return NO;
#endif
}

/*!
    @ingroup appkit
    @class CPScrollView

    Used to display views that are too large for the viewing area. the CPScrollView
    places scroll bars on the side of the view to allow the user to scroll and see the entire
    contents of the view.
*/

var TIMER_INTERVAL                              = 0.2,
    CPScrollViewDelegate_scrollViewWillScroll_  = 1 << 0,
    CPScrollViewDelegate_scrollViewDidScroll_   = 1 << 1,

    CPScrollViewFadeOutTime                     = 1.3,

    CPScrollViewScrollerStyleDefault            = CPScrollerStyleLegacy;

var CPScrollerStyleDefault = CPScrollerStyleOverlay,
    CPScrollerStyleDefaultChangeNotification = @"CPScrollerStyleDefaultChangeNotification";


@implementation CPScrollView : CPView
{
    CPClipView      _contentView;
    CPClipView      _headerClipView;
    CPView          _cornerView;
    CPView          _bottomCornerView;

    id              _delegate;
    CPTimer         _scrollTimer;

    BOOL            _hasVerticalScroller;
    BOOL            _hasHorizontalScroller;
    BOOL            _autohidesScrollers;

    CPScroller      _verticalScroller;
    CPScroller      _horizontalScroller;

    CPInteger       _recursionCount;
    CPInteger       _implementedDelegateMethods;

    float           _verticalLineScroll;
    float           _verticalPageScroll;
    float           _horizontalLineScroll;
    float           _horizontalPageScroll;

    CPBorderType    _borderType;

    CPTimer         _timerScrollersHide;

    int             _scrollerStyle;
    int             _scrollerKnobStyle;
}


#pragma mark -
#pragma mark Class methods

+ (void)initialize
{
    var defaultValue = [[CPBundle mainBundle] objectForInfoDictionaryKey:@"CPScrollersDefaultStyle"];

    if (defaultValue == nil || defaultValue == -1)
        CPScrollerStyleDefault = _isSystemUsingOverlayScrollers() ? CPScrollerStyleOverlay : CPScrollerStyleLegacy
    else
        CPScrollerStyleDefault = defaultValue;
}

+ (CPString)defaultThemeClass
{
    return @"scrollview"
}

+ (CPDictionary)themeAttributes
{
    return [CPDictionary dictionaryWithJSObject:{
        @"bottom-corner-color": [CPColor whiteColor],
        @"border-color": [CPColor blackColor]
    }];
}

+ (CGSize)contentSizeForFrameSize:(CGSize)frameSize hasHorizontalScroller:(BOOL)hFlag hasVerticalScroller:(BOOL)vFlag borderType:(CPBorderType)borderType
{
    var bounds = [self _insetBounds:_CGRectMake(0.0, 0.0, frameSize.width, frameSize.height) borderType:borderType],
        scrollerWidth = [CPScroller scrollerWidth];

    if (hFlag)
        bounds.size.height -= scrollerWidth;

    if (vFlag)
        bounds.size.width -= scrollerWidth;

    return bounds.size;
}

+ (CGSize)frameSizeForContentSize:(CGSize)contentSize hasHorizontalScroller:(BOOL)hFlag hasVerticalScroller:(BOOL)vFlag borderType:(CPBorderType)borderType
{
    var bounds = [self _insetBounds:_CGRectMake(0.0, 0.0, contentSize.width, contentSize.height) borderType:borderType],
        widthInset = contentSize.width - bounds.size.width,
        heightInset = contentSize.height - bounds.size.height,
        frameSize = _CGSizeMake(contentSize.width + widthInset, contentSize.height + heightInset),
        scrollerWidth = [CPScroller scrollerWidth];

    if (hFlag)
        frameSize.height -= scrollerWidth;

    if (vFlag)
        frameSize.width -= scrollerWidth;

    return frameSize;
}

+ (CGRect)_insetBounds:(CGRect)bounds borderType:(CPBorderType)borderType
{
    switch (borderType)
    {
        case CPLineBorder:
        case CPBezelBorder:
            return _CGRectInset(bounds, 1.0, 1.0);

        case CPGrooveBorder:
            bounds = _CGRectInset(bounds, 2.0, 2.0);
            ++bounds.origin.y;
            --bounds.size.height;
            return bounds;

        case CPNoBorder:
        default:
            return bounds;
    }
}

<<<<<<< HEAD
+ (void)setScrollerStyleDefault:(int)aStyle
{
    CPScrollViewScrollerStyleDefault = aStyle;
}

- (int)scrollerStyleDefault
{
    return CPScrollViewScrollerStyleDefault;
}
=======
/*! Get the current system wide default for scrollers style
*/
+ (int)currentDefaultScrollerStyle
{
    return CPScrollerStyleDefault;
}

/*! Set the current system wide default for scrollers style
    @param aStyle the scroller style you want to use as default
*/
+ (int)setCurrentDefaultScrollerStyle:(int)aStyle
{
    CPScrollerStyleDefault = aStyle;
    [[CPNotificationCenter defaultCenter] postNotificationName:CPScrollerStyleDefaultChangeNotification object:nil];
}

>>>>>>> 697921b4

#pragma mark -
#pragma mark Initialization

- (id)initWithFrame:(CGRect)aFrame
{
    self = [super initWithFrame:aFrame];

    if (self)
    {
        _verticalLineScroll = 10.0;
        _verticalPageScroll = 10.0;

        _horizontalLineScroll = 10.0;
        _horizontalPageScroll = 10.0;

        _borderType = CPNoBorder;

        _contentView = [[CPClipView alloc] initWithFrame:[self _insetBounds]];
        [self addSubview:_contentView];

        _headerClipView = [[CPClipView alloc] init];
        [self addSubview:_headerClipView];

        _bottomCornerView = [[CPView alloc] init];
        [self addSubview:_bottomCornerView];

        [self setHasVerticalScroller:YES];
        [self setHasHorizontalScroller:YES];
        _scrollerKnobStyle = CPScrollerKnobStyleDefault;
<<<<<<< HEAD
        [self setScrollerStyle:CPScrollViewScrollerStyleDefault];
=======
        [self setScrollerStyle:CPScrollerStyleDefault];
>>>>>>> 697921b4

        _delegate = nil;
        _scrollTimer = nil;
        _implementedDelegateMethods = 0;

        [[CPNotificationCenter defaultCenter] addObserver:self
                                 selector:@selector(_didReceiveDefaultStyleChange:)
                                     name:CPScrollerStyleDefaultChangeNotification
                                   object:nil];
    }

    return self;
}


#pragma mark -
#pragma mark Getters / Setters

/*!
    The delegate of the scroll view
*/
- (id)delegate
{
    return _delegate;
}

/*!
    Set the delegate of the scroll view
*/
- (void)setDelegate:(id)aDelegate
{
    if (aDelegate === _delegate)
        return;

    _delegate = aDelegate;
    _implementedDelegateMethods = 0;

    if (_delegate === nil)
        return;

    if ([_delegate respondsToSelector:@selector(scrollViewWillScroll:)])
        _implementedDelegateMethods |= CPScrollViewDelegate_scrollViewWillScroll_;

    if ([_delegate respondsToSelector:@selector(scrollViewDidScroll:)])
        _implementedDelegateMethods |= CPScrollViewDelegate_scrollViewDidScroll_;
}

- (int)scrollerStyle
{
    return _scrollerStyle;
}

/*!
    Set the scroller styles
    - CPScrollerStyleLegacy: Standard scrollers like Windows or Mac OS X prior to 10.7
    - CPScrollerStyleOverlay: scrollers like 10.7+
*/
- (void)setScrollerStyle:(int)aStyle
{
    if (_scrollerStyle === aStyle)
        return;

    _scrollerStyle = aStyle;

    [self _updateScrollerStyle];
}

- (int)scrollerKnobStyle
{
    return _scrollerKnobStyle;
}

- (void)setScrollerKnobStyle:(int)newScrollerKnobStyle
{
     if (_scrollerKnobStyle === newScrollerKnobStyle)
        return;

    _scrollerKnobStyle = newScrollerKnobStyle;

   [self _updateScrollerStyle];
}

/*!
    Returns the content view that clips the document.
*/
- (CPClipView)contentView
{
    return _contentView;
}

/*!
    Sets the content view that clips the document
    @param aContentView the content view
*/
- (void)setContentView:(CPClipView)aContentView
{
    if (_contentView === aContentView || !aContentView)
        return;

    var documentView = [aContentView documentView];

    if (documentView)
        [documentView removeFromSuperview];

    [_contentView removeFromSuperview];

    _contentView = aContentView;

    [_contentView setDocumentView:documentView];

    [self addSubview:_contentView];

    // This will size the content view appropriately, so no need to size it in this method.
    [self reflectScrolledClipView:_contentView];
}


/*!
    Returns the size of the scroll view's content view.
*/
- (CGSize)contentSize
{
    return [_contentView frame].size;
}

/*!
    Returns the view that is scrolled for the user.
*/
- (id)documentView
{
    return [_contentView documentView];
}

/*!
    Sets the view that is scrolled for the user.
    @param aView the view that will be scrolled
*/
- (void)setDocumentView:(CPView)aView
{
    [_contentView setDocumentView:aView];

    // FIXME: This should be observed.
    [self _updateCornerAndHeaderView];
    [self reflectScrolledClipView:_contentView];
}

/*!
    Returns the border type drawn around the view.
*/
- (CPBorderType)borderType
{
    return _borderType;
}

/*!
    Sets the type of border to be drawn around the view.
    Valid types are:
    <pre>
    CPNoBorder
    CPLineBorder
    CPBezelBorder
    CPGrooveBorder</pre>
*/
- (void)setBorderType:(CPBorderType)borderType
{
    if (_borderType == borderType)
        return;

    _borderType = borderType;

    [self reflectScrolledClipView:_contentView];
    [self setNeedsDisplay:YES];
}


/*!
    Returns the scroll view's horizontal scroller
*/
- (CPScroller)horizontalScroller
{
    return _horizontalScroller;
}

/*!
    Sets the scroll view's horizontal scroller.
    @param aScroller the horizontal scroller for the scroll view
*/
- (void)setHorizontalScroller:(CPScroller)aScroller
{
    if (_horizontalScroller === aScroller)
        return;

    [_horizontalScroller removeFromSuperview];
    [_horizontalScroller setTarget:nil];
    [_horizontalScroller setAction:nil];

    _horizontalScroller = aScroller;

    [_horizontalScroller setTarget:self];
    [_horizontalScroller setAction:@selector(_horizontalScrollerDidScroll:)];

    [self addSubview:_horizontalScroller];

    [self _updateScrollerStyle];
}

/*!
    Returns \c YES if the scroll view can have a horizontal scroller.
*/
- (BOOL)hasHorizontalScroller
{
    return _hasHorizontalScroller;
}

/*!
    Specifies whether the scroll view can have a horizontal scroller.
    @param hasHorizontalScroller \c YES lets the scroll view
    allocate a horizontal scroller if necessary.
*/
- (void)setHasHorizontalScroller:(BOOL)shouldHaveHorizontalScroller
{
    if (_hasHorizontalScroller === shouldHaveHorizontalScroller)
        return;

    _hasHorizontalScroller = shouldHaveHorizontalScroller;

    if (_hasHorizontalScroller && !_horizontalScroller)
    {
        var bounds = [self _insetBounds];

        [self setHorizontalScroller:[[CPScroller alloc] initWithFrame:CGRectMake(0.0, 0.0, MAX(_CGRectGetWidth(bounds), [CPScroller scrollerWidthInStyle:_scrollerStyle] + 1), [CPScroller scrollerWidthInStyle:_scrollerStyle])]];
        [[self horizontalScroller] setFrameSize:CGSizeMake(_CGRectGetWidth(bounds), [CPScroller scrollerWidthInStyle:_scrollerStyle])];
    }

    [self reflectScrolledClipView:_contentView];
}

/*!
    Returns the scroll view's vertical scroller
*/
- (CPScroller)verticalScroller
{
    return _verticalScroller;
}

/*!
    Sets the scroll view's vertical scroller.
    @param aScroller the vertical scroller
*/
- (void)setVerticalScroller:(CPScroller)aScroller
{
    if (_verticalScroller === aScroller)
        return;

    [_verticalScroller removeFromSuperview];
    [_verticalScroller setTarget:nil];
    [_verticalScroller setAction:nil];

    _verticalScroller = aScroller;

    [_verticalScroller setTarget:self];
    [_verticalScroller setAction:@selector(_verticalScrollerDidScroll:)];

    [self addSubview:_verticalScroller];

    [self _updateScrollerStyle];
}

/*!
    Returns \c YES if the scroll view can have a vertical scroller.
*/
- (BOOL)hasVerticalScroller
{
    return _hasVerticalScroller;
}

/*!
    Specifies whether the scroll view can have a vertical scroller.
    It allocates it if necessary.

    @param hasVerticalScroller \c YES allows the scroll view to
    display a vertical scroller
*/
- (void)setHasVerticalScroller:(BOOL)shouldHaveVerticalScroller
{
    if (_hasVerticalScroller === shouldHaveVerticalScroller)
        return;

    _hasVerticalScroller = shouldHaveVerticalScroller;

    if (_hasVerticalScroller && !_verticalScroller)
    {
        var bounds = [self _insetBounds];

        [self setVerticalScroller:[[CPScroller alloc] initWithFrame:_CGRectMake(0.0, 0.0, [CPScroller scrollerWidthInStyle:_scrollerStyle], MAX(_CGRectGetHeight(bounds), [CPScroller scrollerWidthInStyle:_scrollerStyle] + 1))]];
        [[self verticalScroller] setFrameSize:CGSizeMake([CPScroller scrollerWidthInStyle:_scrollerStyle], _CGRectGetHeight(bounds))];
    }

    [self reflectScrolledClipView:_contentView];
}

/*!
    Returns \c YES if the scroll view hides its scroll
    bars when not necessary.
*/
- (BOOL)autohidesScrollers
{
    return _autohidesScrollers;
}

/*!
    Sets whether the scroll view hides its scroll bars when not needed.
    @param autohidesScrollers \c YES causes the scroll bars
    to be hidden when not needed.
*/
- (void)setAutohidesScrollers:(BOOL)autohidesScrollers
{
    if (_autohidesScrollers == autohidesScrollers)
        return;

    _autohidesScrollers = autohidesScrollers;

    [self reflectScrolledClipView:_contentView];
}

- (CPView)bottomCornerView
{
    return _bottomCornerView;
}

- (void)setBottomCornerView:(CPView)aBottomCornerView
{
    if (_bottomCornerView === aBottomCornerView)
        return;

    [_bottomCornerView removeFromSuperview];

    [aBottomCornerView setFrame:[self _bottomCornerViewFrame]];
    [self addSubview:aBottomCornerView];

    _bottomCornerView = aBottomCornerView;

    [self _updateCornerAndHeaderView];
}

/*!
    Returns how much the document moves when scrolled
*/
- (float)lineScroll
{
    return [self horizontalLineScroll];
}

/*!
    Sets how much the document moves when scrolled. Sets the vertical and horizontal scroll.
    @param aLineScroll the amount to move the document when scrolled
*/
- (void)setLineScroll:(float)aLineScroll
{
    [self setHorizontalLineScroll:aLineScroll];
    [self setVerticalLineScroll:aLineScroll];
}

/*!
    Returns how much the document moves horizontally when scrolled.
*/
- (float)horizontalLineScroll
{
    return _horizontalLineScroll;
}

/*!
    Sets how much the document moves when scrolled horizontally.
    @param aLineScroll the amount to move horizontally when scrolled.
*/
- (void)setHorizontalLineScroll:(float)aLineScroll
{
    _horizontalLineScroll = aLineScroll;
}

/*!
    Returns how much the document moves vertically when scrolled.
*/
- (float)verticalLineScroll
{
    return _verticalLineScroll;
}

/*!
    Sets how much the document moves when scrolled vertically.
    @param aLineScroll the new amount to move vertically when scrolled.
*/
- (void)setVerticalLineScroll:(float)aLineScroll
{
    _verticalLineScroll = aLineScroll;
}

/*!
    Returns the vertical and horizontal page scroll amount.
*/
- (float)pageScroll
{
    return [self horizontalPageScroll];
}

/*!
    Sets the horizontal and vertical page scroll amount.
    @param aPageScroll the new horizontal and vertical page scroll amount
*/
- (void)setPageScroll:(float)aPageScroll
{
    [self setHorizontalPageScroll:aPageScroll];
    [self setVerticalPageScroll:aPageScroll];
}

/*!
    Returns the horizontal page scroll amount.
*/
- (float)horizontalPageScroll
{
    return _horizontalPageScroll;
}

/*!
    Sets the horizontal page scroll amount.
    @param aPageScroll the new horizontal page scroll amount
*/
- (void)setHorizontalPageScroll:(float)aPageScroll
{
    _horizontalPageScroll = aPageScroll;
}

/*!
    Returns the vertical page scroll amount.
*/
- (float)verticalPageScroll
{
    return _verticalPageScroll;
}

/*!
    Sets the vertical page scroll amount.
    @param aPageScroll the new vertical page scroll amount
*/
- (void)setVerticalPageScroll:(float)aPageScroll
{
    _verticalPageScroll = aPageScroll;
}


#pragma mark -
#pragma mark Privates

/* @ignore */
- (void)_updateScrollerStyle
{
    if (_hasHorizontalScroller)
    {
        [_horizontalScroller setStyle:_scrollerStyle];
        [_horizontalScroller unsetThemeState:CPThemeStateSelected];
        switch (_scrollerKnobStyle)
        {
            case CPScrollerKnobStyleLight:
                [_horizontalScroller unsetThemeState:CPThemeStateScrollerKnobDark];
                [_horizontalScroller setThemeState:CPThemeStateScrollerKnobLight];
                break;
            case CPScrollerKnobStyleDark:
                [_horizontalScroller unsetThemeState:CPThemeStateScrollerKnobLight];
                [_horizontalScroller setThemeState:CPThemeStateScrollerKnobDark];
                break;
            default:
                [_horizontalScroller unsetThemeState:CPThemeStateScrollerKnobLight];
                [_horizontalScroller unsetThemeState:CPThemeStateScrollerKnobDark];
        }
    }
    if (_hasVerticalScroller)
    {
        [_verticalScroller setStyle:_scrollerStyle];
        [_verticalScroller unsetThemeState:CPThemeStateSelected];
        switch (_scrollerKnobStyle)
        {
            case CPScrollerKnobStyleLight:
                [_verticalScroller unsetThemeState:CPThemeStateScrollerKnobDark];
                [_verticalScroller setThemeState:CPThemeStateScrollerKnobLight];
                break;
            case CPScrollerKnobStyleDark:
                [_verticalScroller unsetThemeState:CPThemeStateScrollerKnobLight];
                [_verticalScroller setThemeState:CPThemeStateScrollerKnobDark];
                break;
            default:
                [_verticalScroller unsetThemeState:CPThemeStateScrollerKnobLight];
                [_verticalScroller unsetThemeState:CPThemeStateScrollerKnobDark];
        }
    }

    if (_scrollerStyle == CPScrollerStyleOverlay)
    {
        if (_timerScrollersHide)
            [_timerScrollersHide invalidate];
        _timerScrollersHide = [CPTimer scheduledTimerWithTimeInterval:CPScrollViewFadeOutTime target:self selector:@selector(_hideScrollers:) userInfo:nil repeats:NO];
    }

    [self reflectScrolledClipView:_contentView];
}

/* @ignore */
- (CGRect)_insetBounds
{
    return [[self class] _insetBounds:[self bounds] borderType:_borderType];
}

/* @ignore */
- (void)_updateCornerAndHeaderView
{
    var documentView = [self documentView],
        currentHeaderView = [self _headerView],
        documentHeaderView = [documentView respondsToSelector:@selector(headerView)] ? [documentView headerView] : nil;

    if (currentHeaderView !== documentHeaderView)
    {
        [currentHeaderView removeFromSuperview];
        [_headerClipView setDocumentView:documentHeaderView];
    }

    var documentCornerView = [documentView respondsToSelector:@selector(cornerView)] ? [documentView cornerView] : nil;

    if (_cornerView !== documentCornerView)
    {
        [_cornerView removeFromSuperview];

        _cornerView = documentCornerView;

        if (_cornerView)
            [self addSubview:_cornerView];
    }

    [self reflectScrolledClipView:_contentView];
}

/* @ignore */
- (CPView)_headerView
{
    return [_headerClipView documentView];
}

/* @ignore */
- (CGRect)_cornerViewFrame
{
    if (!_cornerView)
        return _CGRectMakeZero();

    var bounds = [self _insetBounds],
        frame = [_cornerView frame];

    frame.origin.x = _CGRectGetMaxX(bounds) - _CGRectGetWidth(frame);
    frame.origin.y = _CGRectGetMinY(bounds);

    return frame;
}

/* @ignore */
- (CGRect)_headerClipViewFrame
{
    var headerView = [self _headerView];

    if (!headerView)
        return _CGRectMakeZero();

    var frame = [self _insetBounds];

    frame.size.height = _CGRectGetHeight([headerView frame]);
    frame.size.width -= _CGRectGetWidth([self _cornerViewFrame]);

    return frame;
}

/* @ignore */
- (CGRect)_bottomCornerViewFrame
{
    if ([[self horizontalScroller] isHidden] || [[self verticalScroller] isHidden])
        return CGRectMakeZero();

    var verticalFrame = [[self verticalScroller] frame],
        bottomCornerFrame = CGRectMakeZero();

    bottomCornerFrame.origin.x = CGRectGetMinX(verticalFrame);
    bottomCornerFrame.origin.y = CGRectGetMaxY(verticalFrame);
    bottomCornerFrame.size.width = [CPScroller scrollerWidthInStyle:_scrollerStyle];
    bottomCornerFrame.size.height = [CPScroller scrollerWidthInStyle:_scrollerStyle];

    return bottomCornerFrame;
}

/* @ignore */
- (void)_verticalScrollerDidScroll:(CPScroller)aScroller
{
    var value = [aScroller floatValue],
        documentFrame = [[_contentView documentView] frame],
        contentBounds = [_contentView bounds];


    switch ([_verticalScroller hitPart])
    {
        case CPScrollerDecrementLine:
            contentBounds.origin.y -= _verticalLineScroll;
            break;

        case CPScrollerIncrementLine:
            contentBounds.origin.y += _verticalLineScroll;
            break;

        case CPScrollerDecrementPage:
            contentBounds.origin.y -= _CGRectGetHeight(contentBounds) - _verticalPageScroll;
            break;

        case CPScrollerIncrementPage:
            contentBounds.origin.y += _CGRectGetHeight(contentBounds) - _verticalPageScroll;
            break;

        // We want integral bounds!
        case CPScrollerKnobSlot:
        case CPScrollerKnob:
        default:
            contentBounds.origin.y = ROUND(value * (_CGRectGetHeight(documentFrame) - _CGRectGetHeight(contentBounds)));
    }

    [self _sendDelegateMessages];

    [_contentView scrollToPoint:contentBounds.origin];
}

/* @ignore */
- (void)_horizontalScrollerDidScroll:(CPScroller)aScroller
{
   var value = [aScroller floatValue],
       documentFrame = [[self documentView] frame],
       contentBounds = [_contentView bounds];

    switch ([_horizontalScroller hitPart])
    {
        case CPScrollerDecrementLine:
            contentBounds.origin.x -= _horizontalLineScroll;
            break;

        case CPScrollerIncrementLine:
            contentBounds.origin.x += _horizontalLineScroll;
            break;

        case CPScrollerDecrementPage:
            contentBounds.origin.x -= _CGRectGetWidth(contentBounds) - _horizontalPageScroll;
            break;

        case CPScrollerIncrementPage:
            contentBounds.origin.x += _CGRectGetWidth(contentBounds) - _horizontalPageScroll;
            break;

        // We want integral bounds!
        case CPScrollerKnobSlot:
        case CPScrollerKnob:
        default:
            contentBounds.origin.x = ROUND(value * (_CGRectGetWidth(documentFrame) - _CGRectGetWidth(contentBounds)));
    }

    [self _sendDelegateMessages];

    [_contentView scrollToPoint:contentBounds.origin];
    [_headerClipView scrollToPoint:CGPointMake(contentBounds.origin.x, 0.0)];
}

/* @ignore */
- (void)_sendDelegateMessages
{
    if (_implementedDelegateMethods == 0)
        return;

    if (!_scrollTimer)
    {
        [self _scrollViewWillScroll];
        _scrollTimer = [CPTimer scheduledTimerWithTimeInterval:TIMER_INTERVAL target:self selector:@selector(_scrollViewDidScroll) userInfo:nil repeats:YES];
    }
    else
        [_scrollTimer setFireDate:[CPDate dateWithTimeIntervalSinceNow:TIMER_INTERVAL]];
}

/* @ignore */
- (void)_hideScrollers:(CPTimer)theTimer
{
    if ([_verticalScroller allowFadingOut])
        [_verticalScroller fadeOut];
    if ([_horizontalScroller allowFadingOut])
        [_horizontalScroller fadeOut];
    _timerScrollersHide = nil;
}

/* @ignore */
- (void)_respondToScrollWheelEventWithDeltaX:(float)deltaX deltaY:(float)deltaY
{
    var documentFrame = [[self documentView] frame],
        contentBounds = [_contentView bounds],
        contentFrame = [_contentView frame],
        enclosingScrollView = [self enclosingScrollView];

    // We want integral bounds!
    contentBounds.origin.x = ROUND(contentBounds.origin.x + deltaX);
    contentBounds.origin.y = ROUND(contentBounds.origin.y + deltaY);

    var constrainedOrigin = [_contentView constrainScrollPoint:CGPointCreateCopy(contentBounds.origin)],
        extraX = contentBounds.origin.x - constrainedOrigin.x,
        extraY = contentBounds.origin.y - constrainedOrigin.y;

    [self _sendDelegateMessages];

    [_contentView scrollToPoint:constrainedOrigin];
    [_headerClipView scrollToPoint:CGPointMake(constrainedOrigin.x, 0.0)];

    if (extraX || extraY)
        [enclosingScrollView _respondToScrollWheelEventWithDeltaX:extraX deltaY:extraY];
}

/* @ignore */
- (void)_scrollViewWillScroll
{
    if (_implementedDelegateMethods & CPScrollViewDelegate_scrollViewWillScroll_)
        [_delegate scrollViewWillScroll:self];
}

/* @ignore */
- (void)_scrollViewDidScroll
{
    [_scrollTimer invalidate];
    _scrollTimer = nil;

    if (_implementedDelegateMethods & CPScrollViewDelegate_scrollViewDidScroll_)
        [_delegate scrollViewDidScroll:self];
}

/*! @ignore*/
- (void)_didReceiveDefaultStyleChange:(CPNotification)aNotification
{
    [self setScrollerStyle:CPScrollerStyleDefault];
}



#pragma mark -
#pragma mark Utilities

/*!
    Lays out the scroll view's components.
*/
- (void)tile
{
    // yuck.
    // RESIZE: tile->setHidden AND refl
    // Outside Change: refl->tile->setHidden AND refl
    // scroll: refl.
}

/*!
    Resizes the scroll view to contain the specified clip view.
    @param aClipView the clip view to resize to
*/
- (void)reflectScrolledClipView:(CPClipView)aClipView
{
    if (_contentView !== aClipView)
        return;

    if (_recursionCount > 5)
        return;

    ++_recursionCount;

    var documentView = [self documentView];

    if (!documentView)
    {
        if (_autohidesScrollers)
        {
            [_verticalScroller setHidden:YES];
            [_horizontalScroller setHidden:YES];
        }

        [_contentView setFrame:[self _insetBounds]];
        [_headerClipView setFrame:_CGRectMakeZero()];

        --_recursionCount;

        return;
    }

    var documentFrame = [documentView frame], // the size of the whole document
        contentFrame = [self _insetBounds], // assume it takes up the entire size of the scrollview (no scrollers)
        headerClipViewFrame = [self _headerClipViewFrame],
        headerClipViewHeight = _CGRectGetHeight(headerClipViewFrame);

    contentFrame.origin.y += headerClipViewHeight;
    contentFrame.size.height -= headerClipViewHeight;

    var difference = _CGSizeMake(_CGRectGetWidth(documentFrame) - _CGRectGetWidth(contentFrame), _CGRectGetHeight(documentFrame) - _CGRectGetHeight(contentFrame)),
        verticalScrollerWidth = _CGRectGetWidth([_verticalScroller frame]),
        horizontalScrollerHeight = _CGRectGetHeight([_horizontalScroller frame]),
        hasVerticalScroll = difference.height > 0.0,
        hasHorizontalScroll = difference.width > 0.0,
        shouldShowVerticalScroller = _hasVerticalScroller && (!_autohidesScrollers || hasVerticalScroll),
        shouldShowHorizontalScroller = _hasHorizontalScroller && (!_autohidesScrollers || hasHorizontalScroll);

    // Now we have to account for the shown scrollers affecting the deltas.
    if (shouldShowVerticalScroller)
    {
        difference.width += verticalScrollerWidth;
        hasHorizontalScroll = difference.width > 0.0;
        shouldShowHorizontalScroller = _hasHorizontalScroller && (!_autohidesScrollers || hasHorizontalScroll);
    }

    if (shouldShowHorizontalScroller)
    {
        difference.height += horizontalScrollerHeight;
        hasVerticalScroll = difference.height > 0.0;
        shouldShowVerticalScroller = _hasVerticalScroller && (!_autohidesScrollers || hasVerticalScroll);
    }

    // We now definitively know which scrollers are shown or not, as well as whether they are showing scroll values.
    [_verticalScroller setHidden:!shouldShowVerticalScroller];
    [_verticalScroller setEnabled:hasVerticalScroll];

    [_horizontalScroller setHidden:!shouldShowHorizontalScroller];
    [_horizontalScroller setEnabled:hasHorizontalScroll];

    var overlay = [CPScroller scrollerOverlay];
    if (_scrollerStyle === CPScrollerStyleLegacy)
    {
        // We can thus appropriately account for them changing the content size.
        if (shouldShowVerticalScroller)
            contentFrame.size.width -= verticalScrollerWidth;

        if (shouldShowHorizontalScroller)
            contentFrame.size.height -= horizontalScrollerHeight;
        overlay = 0;
    }

    var scrollPoint = [_contentView bounds].origin,
        wasShowingVerticalScroller = ![_verticalScroller isHidden],
        wasShowingHorizontalScroller = ![_horizontalScroller isHidden];

    if (shouldShowVerticalScroller)
    {
        var verticalScrollerY =
            MAX(_CGRectGetMinY(contentFrame), MAX(_CGRectGetMaxY([self _cornerViewFrame]), _CGRectGetMaxY(headerClipViewFrame)));

        var verticalScrollerHeight = _CGRectGetMaxY(contentFrame) - verticalScrollerY;

        [_verticalScroller setFloatValue:(difference.height <= 0.0) ? 0.0 : scrollPoint.y / difference.height];
        [_verticalScroller setKnobProportion:_CGRectGetHeight(contentFrame) / _CGRectGetHeight(documentFrame)];
        [_verticalScroller setFrame:_CGRectMake(_CGRectGetMaxX(contentFrame) - overlay, verticalScrollerY, verticalScrollerWidth, verticalScrollerHeight)];
    }
    else if (wasShowingVerticalScroller)
    {
        [_verticalScroller setFloatValue:0.0];
        [_verticalScroller setKnobProportion:1.0];
    }

    if (shouldShowHorizontalScroller)
    {
        [_horizontalScroller setFloatValue:(difference.width <= 0.0) ? 0.0 : scrollPoint.x / difference.width];
        [_horizontalScroller setKnobProportion:_CGRectGetWidth(contentFrame) / _CGRectGetWidth(documentFrame)];
        [_horizontalScroller setFrame:_CGRectMake(_CGRectGetMinX(contentFrame), _CGRectGetMaxY(contentFrame) - overlay, _CGRectGetWidth(contentFrame), horizontalScrollerHeight)];
    }
    else if (wasShowingHorizontalScroller)
    {
        [_horizontalScroller setFloatValue:0.0];
        [_horizontalScroller setKnobProportion:1.0];
    }

    [_contentView setFrame:contentFrame];
    [_headerClipView setFrame:headerClipViewFrame];
    [[_headerClipView documentView] setNeedsDisplay:YES];
    [_cornerView setFrame:[self _cornerViewFrame]];

    [[self bottomCornerView] setFrame:[self _bottomCornerViewFrame]];
    [[self bottomCornerView] setBackgroundColor:[self currentValueForThemeAttribute:@"bottom-corner-color"]];

    --_recursionCount;
}

/*!
    Momentary display the scrollers
*/
- (void)flashScrollers
{
    if (_scrollerStyle === CPScrollerStyleLegacy)
        return;

    if (_hasHorizontalScroller)
    {
        [_horizontalScroller setHidden:NO];
        [_horizontalScroller fadeIn];
    }

    if (_hasVerticalScroller)
    {
        [_verticalScroller setHidden:NO];
        [_verticalScroller fadeIn];
    }

    if (_timerScrollersHide)
        [_timerScrollersHide invalidate]
    _timerScrollersHide = [CPTimer scheduledTimerWithTimeInterval:CPScrollViewFadeOutTime target:self selector:@selector(_hideScrollers:) userInfo:nil repeats:NO];
}

/* @ignore */
- (void)resizeSubviewsWithOldSize:(CGSize)aSize
{
    [self reflectScrolledClipView:_contentView];
}


#pragma mark -
#pragma mark Overrides

- (void)drawRect:(CPRect)aRect
{
    [super drawRect:aRect];

    if (_borderType == CPNoBorder)
        return;

    var strokeRect = [self bounds],
        context = [[CPGraphicsContext currentContext] graphicsPort];

    CGContextSetLineWidth(context, 1);

    switch (_borderType)
    {
        case CPLineBorder:
            CGContextSetStrokeColor(context, [self currentValueForThemeAttribute:@"border-color"]);
            CGContextStrokeRect(context, _CGRectInset(strokeRect, 0.5, 0.5));
            break;

        case CPBezelBorder:
            [self _drawGrayBezelInContext:context bounds:strokeRect];
            break;

        case CPGrooveBorder:
            [self _drawGrooveInContext:context bounds:strokeRect];
            break;

        default:
            break;
    }
}

- (void)_drawGrayBezelInContext:(CGContext)context bounds:(CGRect)aRect
{
    CGContextBeginPath(context);
    CGContextSetStrokeColor(context, [CPColor colorWithWhite:142.0 / 255.0 alpha:1.0]);

    var y = _CGRectGetMinY(aRect) + 0.5;

    CGContextMoveToPoint(context, _CGRectGetMinX(aRect), y);
    CGContextAddLineToPoint(context, _CGRectGetMinX(aRect) + 1.0, y);
    CGContextStrokePath(context);

    CGContextBeginPath(context);
    CGContextSetStrokeColor(context, [CPColor colorWithWhite:192.0 / 255.0 alpha:1.0]);
    CGContextMoveToPoint(context, _CGRectGetMinX(aRect) + 1.0, y);
    CGContextAddLineToPoint(context, _CGRectGetMaxX(aRect) - 1.0, y);
    CGContextStrokePath(context);

    CGContextBeginPath(context);
    CGContextSetStrokeColor(context, [CPColor colorWithWhite:142.0 / 255.0 alpha:1.0]);
    CGContextMoveToPoint(context, _CGRectGetMaxX(aRect) - 1.0, y);
    CGContextAddLineToPoint(context, _CGRectGetMaxX(aRect), y);
    CGContextStrokePath(context);

    CGContextBeginPath(context);
    CGContextSetStrokeColor(context, [CPColor colorWithWhite:190.0 / 255.0 alpha:1.0]);

    var x = _CGRectGetMaxX(aRect) - 0.5;

    CGContextMoveToPoint(context, x, _CGRectGetMinY(aRect) + 1.0);
    CGContextAddLineToPoint(context, x, _CGRectGetMaxY(aRect));

    CGContextMoveToPoint(context, x - 0.5, _CGRectGetMaxY(aRect) - 0.5);
    CGContextAddLineToPoint(context, _CGRectGetMinX(aRect), _CGRectGetMaxY(aRect) - 0.5);

    x = _CGRectGetMinX(aRect) + 0.5;

    CGContextMoveToPoint(context, x, _CGRectGetMaxY(aRect));
    CGContextAddLineToPoint(context, x, _CGRectGetMinY(aRect) + 1.0);

    CGContextStrokePath(context);
}

- (void)_drawGrooveInContext:(CGContext)context bounds:(CGRect)aRect
{
    CGContextBeginPath(context);
    CGContextSetStrokeColor(context, [CPColor colorWithWhite:159.0 / 255.0 alpha:1.0]);

    var y = _CGRectGetMinY(aRect) + 0.5;

    CGContextMoveToPoint(context, _CGRectGetMinX(aRect), y);
    CGContextAddLineToPoint(context, _CGRectGetMaxX(aRect), y);

    var x = _CGRectGetMaxX(aRect) - 1.5;

    CGContextMoveToPoint(context, x, _CGRectGetMinY(aRect) + 2.0);
    CGContextAddLineToPoint(context, x, _CGRectGetMaxY(aRect) - 1.0);

    y = _CGRectGetMaxY(aRect) - 1.5;

    CGContextMoveToPoint(context, _CGRectGetMaxX(aRect) - 1.0, y);
    CGContextAddLineToPoint(context, _CGRectGetMinX(aRect) + 2.0, y);

    x = _CGRectGetMinX(aRect) + 0.5;

    CGContextMoveToPoint(context, x, _CGRectGetMaxY(aRect));
    CGContextAddLineToPoint(context, x, _CGRectGetMinY(aRect));

    CGContextStrokePath(context);

    CGContextBeginPath(context);
    CGContextSetStrokeColor(context, [CPColor whiteColor]);

    var rect = _CGRectOffset(aRect, 1.0, 1.0);

    rect.size.width -= 1.0;
    rect.size.height -= 1.0;
    CGContextStrokeRect(context, _CGRectInset(rect, 0.5, 0.5));

    CGContextBeginPath(context);
    CGContextSetStrokeColor(context, [CPColor colorWithWhite:192.0 / 255.0 alpha:1.0]);

    y = _CGRectGetMinY(aRect) + 2.5;

    CGContextMoveToPoint(context, _CGRectGetMinX(aRect) + 2.0, y);
    CGContextAddLineToPoint(context, _CGRectGetMaxX(aRect) - 2.0, y);
    CGContextStrokePath(context);
}

/*!
    Handles a scroll wheel event from the user.
    @param anEvent the scroll wheel event
*/
- (void)scrollWheel:(CPEvent)anEvent
{
    if (_timerScrollersHide)
        [_timerScrollersHide invalidate];
    if (![_verticalScroller isHidden])
        [_verticalScroller fadeIn];
    if (![_horizontalScroller isHidden])
        [_horizontalScroller fadeIn];
    if (![_horizontalScroller isHidden] || ![_verticalScroller isHidden])
        _timerScrollersHide = [CPTimer scheduledTimerWithTimeInterval:CPScrollViewFadeOutTime target:self selector:@selector(_hideScrollers:) userInfo:nil repeats:NO];

    [self _respondToScrollWheelEventWithDeltaX:[anEvent deltaX] deltaY:[anEvent deltaY]];
}

- (void)scrollPageUp:(id)sender
{
    var contentBounds = [_contentView bounds];
    [self moveByOffset:CGSizeMake(0.0, -(_CGRectGetHeight(contentBounds) - _verticalPageScroll))];
}

- (void)scrollPageDown:(id)sender
{
    var contentBounds = [_contentView bounds];
    [self moveByOffset:CGSizeMake(0.0, _CGRectGetHeight(contentBounds) - _verticalPageScroll)];
}

- (void)scrollToBeginningOfDocument:(id)sender
{
    [_contentView scrollToPoint:_CGPointMakeZero()];
    [_headerClipView scrollToPoint:_CGPointMakeZero()];
}

- (void)scrollToEndOfDocument:(id)sender
{
    var contentBounds = [_contentView bounds],
        documentFrame = [[self documentView] frame],
        scrollPoint = _CGPointMake(0.0, _CGRectGetHeight(documentFrame) - _CGRectGetHeight(contentBounds));

    [_contentView scrollToPoint:scrollPoint];
    [_headerClipView scrollToPoint:_CGPointMakeZero()];
}

- (void)moveLeft:(id)sender
{
    [self moveByOffset:CGSizeMake(-_horizontalLineScroll, 0.0)];
}

- (void)moveRight:(id)sender
{
    [self moveByOffset:CGSizeMake(_horizontalLineScroll, 0.0)];
}

- (void)moveUp:(id)sender
{
    [self moveByOffset:CGSizeMake(0.0, -_verticalLineScroll)];
}

- (void)moveDown:(id)sender
{
    [self moveByOffset:CGSizeMake(0.0, _verticalLineScroll)];
}

- (void)moveByOffset:(CGSize)aSize
{
    var documentFrame = [[self documentView] frame],
        contentBounds = [_contentView bounds];

    contentBounds.origin.x += aSize.width;
    contentBounds.origin.y += aSize.height;

    [_contentView scrollToPoint:contentBounds.origin];
    [_headerClipView scrollToPoint:CGPointMake(contentBounds.origin.x, 0)];
}

@end


var CPScrollViewContentViewKey          = @"CPScrollViewContentView",
    CPScrollViewHeaderClipViewKey       = @"CPScrollViewHeaderClipViewKey",
    CPScrollViewVLineScrollKey          = @"CPScrollViewVLineScroll",
    CPScrollViewHLineScrollKey          = @"CPScrollViewHLineScroll",
    CPScrollViewVPageScrollKey          = @"CPScrollViewVPageScroll",
    CPScrollViewHPageScrollKey          = @"CPScrollViewHPageScroll",
    CPScrollViewHasVScrollerKey         = @"CPScrollViewHasVScroller",
    CPScrollViewHasHScrollerKey         = @"CPScrollViewHasHScroller",
    CPScrollViewVScrollerKey            = @"CPScrollViewVScroller",
    CPScrollViewHScrollerKey            = @"CPScrollViewHScroller",
    CPScrollViewAutohidesScrollerKey    = @"CPScrollViewAutohidesScroller",
    CPScrollViewCornerViewKey           = @"CPScrollViewCornerViewKey",
    CPScrollViewBottomCornerViewKey     = @"CPScrollViewBottomCornerViewKey",
    CPScrollViewBorderTypeKey           = @"CPScrollViewBorderTypeKey",
    CPScrollViewScrollerStyleKey        = @"CPScrollViewScrollerStyleKey",
    CPScrollViewScrollerKnobStyleKey    = @"CPScrollViewScrollerKnobStyleKey";

@implementation CPScrollView (CPCoding)

- (id)initWithCoder:(CPCoder)aCoder
{
    if (self = [super initWithCoder:aCoder])
    {
        _verticalLineScroll     = [aCoder decodeFloatForKey:CPScrollViewVLineScrollKey];
        _verticalPageScroll     = [aCoder decodeFloatForKey:CPScrollViewVPageScrollKey];

        _horizontalLineScroll   = [aCoder decodeFloatForKey:CPScrollViewHLineScrollKey];
        _horizontalPageScroll   = [aCoder decodeFloatForKey:CPScrollViewHPageScrollKey];

        _contentView            = [aCoder decodeObjectForKey:CPScrollViewContentViewKey];
        _headerClipView         = [aCoder decodeObjectForKey:CPScrollViewHeaderClipViewKey];

        if (!_headerClipView)
        {
            _headerClipView = [[CPClipView alloc] init];
            [self addSubview:_headerClipView];
        }

        _verticalScroller       = [aCoder decodeObjectForKey:CPScrollViewVScrollerKey];
        _horizontalScroller     = [aCoder decodeObjectForKey:CPScrollViewHScrollerKey];

        _hasVerticalScroller    = [aCoder decodeBoolForKey:CPScrollViewHasVScrollerKey];
        _hasHorizontalScroller  = [aCoder decodeBoolForKey:CPScrollViewHasHScrollerKey];
        _autohidesScrollers     = [aCoder decodeBoolForKey:CPScrollViewAutohidesScrollerKey];

        _borderType             = [aCoder decodeIntForKey:CPScrollViewBorderTypeKey];

        _cornerView             = [aCoder decodeObjectForKey:CPScrollViewCornerViewKey];
        _bottomCornerView       = [aCoder decodeObjectForKey:CPScrollViewBottomCornerViewKey];

        _delegate = nil;
        _scrollTimer = nil;
        _implementedDelegateMethods = 0;

        // Due to the anything goes nature of decoding, our subviews may not exist yet, so layout at the end of the run loop when we're sure everything is in a correct state.
        [[CPRunLoop currentRunLoop] performSelector:@selector(_updateCornerAndHeaderView) target:self argument:_contentView order:0 modes:[CPDefaultRunLoopMode]];

<<<<<<< HEAD
        [self setScrollerStyle:[aCoder decodeIntForKey:CPScrollViewScrollerStyleKey] || CPScrollViewScrollerStyleDefault];
=======
        [self setScrollerStyle:[aCoder decodeIntForKey:CPScrollViewScrollerStyleKey] || CPScrollerStyleDefault];
>>>>>>> 697921b4
        [self setScrollerKnobStyle:[aCoder decodeIntForKey:CPScrollViewScrollerKnobStyleKey] || CPScrollerKnobStyleDefault];

        [[CPNotificationCenter defaultCenter] addObserver:self
                                 selector:@selector(_didReceiveDefaultStyleChange:)
                                     name:CPScrollerStyleDefaultChangeNotification
                                   object:nil];
    }

    return self;
}

- (void)encodeWithCoder:(CPCoder)aCoder
{
    [super encodeWithCoder:aCoder];

    [aCoder encodeObject:_contentView           forKey:CPScrollViewContentViewKey];
    [aCoder encodeObject:_headerClipView        forKey:CPScrollViewHeaderClipViewKey];

    [aCoder encodeObject:_verticalScroller      forKey:CPScrollViewVScrollerKey];
    [aCoder encodeObject:_horizontalScroller    forKey:CPScrollViewHScrollerKey];

    [aCoder encodeFloat:_verticalLineScroll     forKey:CPScrollViewVLineScrollKey];
    [aCoder encodeFloat:_verticalPageScroll     forKey:CPScrollViewVPageScrollKey];
    [aCoder encodeFloat:_horizontalLineScroll   forKey:CPScrollViewHLineScrollKey];
    [aCoder encodeFloat:_horizontalPageScroll   forKey:CPScrollViewHPageScrollKey];

    [aCoder encodeBool:_hasVerticalScroller     forKey:CPScrollViewHasVScrollerKey];
    [aCoder encodeBool:_hasHorizontalScroller   forKey:CPScrollViewHasHScrollerKey];
    [aCoder encodeBool:_autohidesScrollers      forKey:CPScrollViewAutohidesScrollerKey];

    [aCoder encodeObject:_cornerView            forKey:CPScrollViewCornerViewKey];
    [aCoder encodeObject:_bottomCornerView      forKey:CPScrollViewBottomCornerViewKey];

    [aCoder encodeInt:_borderType               forKey:CPScrollViewBorderTypeKey];

    [aCoder encodeInt:_scrollerStyle            forKey:CPScrollViewScrollerStyleKey];
    [aCoder encodeInt:_scrollerKnobStyle        forKey:CPScrollViewScrollerKnobStyleKey];
}

@end<|MERGE_RESOLUTION|>--- conflicted
+++ resolved
@@ -78,9 +78,7 @@
     CPScrollViewDelegate_scrollViewWillScroll_  = 1 << 0,
     CPScrollViewDelegate_scrollViewDidScroll_   = 1 << 1,
 
-    CPScrollViewFadeOutTime                     = 1.3,
-
-    CPScrollViewScrollerStyleDefault            = CPScrollerStyleLegacy;
+    CPScrollViewFadeOutTime                     = 1.3;
 
 var CPScrollerStyleDefault = CPScrollerStyleOverlay,
     CPScrollerStyleDefaultChangeNotification = @"CPScrollerStyleDefaultChangeNotification";
@@ -197,17 +195,6 @@
     }
 }
 
-<<<<<<< HEAD
-+ (void)setScrollerStyleDefault:(int)aStyle
-{
-    CPScrollViewScrollerStyleDefault = aStyle;
-}
-
-- (int)scrollerStyleDefault
-{
-    return CPScrollViewScrollerStyleDefault;
-}
-=======
 /*! Get the current system wide default for scrollers style
 */
 + (int)currentDefaultScrollerStyle
@@ -224,7 +211,6 @@
     [[CPNotificationCenter defaultCenter] postNotificationName:CPScrollerStyleDefaultChangeNotification object:nil];
 }
 
->>>>>>> 697921b4
 
 #pragma mark -
 #pragma mark Initialization
@@ -255,11 +241,7 @@
         [self setHasVerticalScroller:YES];
         [self setHasHorizontalScroller:YES];
         _scrollerKnobStyle = CPScrollerKnobStyleDefault;
-<<<<<<< HEAD
-        [self setScrollerStyle:CPScrollViewScrollerStyleDefault];
-=======
         [self setScrollerStyle:CPScrollerStyleDefault];
->>>>>>> 697921b4
 
         _delegate = nil;
         _scrollTimer = nil;
@@ -1437,11 +1419,7 @@
         // Due to the anything goes nature of decoding, our subviews may not exist yet, so layout at the end of the run loop when we're sure everything is in a correct state.
         [[CPRunLoop currentRunLoop] performSelector:@selector(_updateCornerAndHeaderView) target:self argument:_contentView order:0 modes:[CPDefaultRunLoopMode]];
 
-<<<<<<< HEAD
-        [self setScrollerStyle:[aCoder decodeIntForKey:CPScrollViewScrollerStyleKey] || CPScrollViewScrollerStyleDefault];
-=======
         [self setScrollerStyle:[aCoder decodeIntForKey:CPScrollViewScrollerStyleKey] || CPScrollerStyleDefault];
->>>>>>> 697921b4
         [self setScrollerKnobStyle:[aCoder decodeIntForKey:CPScrollViewScrollerKnobStyleKey] || CPScrollerKnobStyleDefault];
 
         [[CPNotificationCenter defaultCenter] addObserver:self
