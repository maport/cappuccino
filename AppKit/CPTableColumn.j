/*
 * CPTableColumn.j
 * AppKit
 *
 * Created by Francisco Tolmasky.
 * Copyright 2009, 280 North, Inc.
 *
 * This library is free software; you can redistribute it and/or
 * modify it under the terms of the GNU Lesser General Public
 * License as published by the Free Software Foundation; either
 * version 2.1 of the License, or (at your option) any later version.
 *
 * This library is distributed in the hope that it will be useful,
 * but WITHOUT ANY WARRANTY; without even the implied warranty of
 * MERCHANTABILITY or FITNESS FOR A PARTICULAR PURPOSE. See the GNU
 * Lesser General Public License for more details.
 *
 * You should have received a copy of the GNU Lesser General Public
 * License along with this library; if not, write to the Free Software
 * Foundation, Inc., 51 Franklin Street, Fifth Floor, Boston, MA 02110-1301 USA
 */

@import <Foundation/CPDictionary.j>
@import <Foundation/CPObject.j>
@import <Foundation/CPSortDescriptor.j>
@import <Foundation/CPString.j>

@import "CPTableHeaderView.j"

#include "CoreGraphics/CGGeometry.h"

CPTableColumnNoResizing         = 0;
CPTableColumnAutoresizingMask   = 1 << 0;
CPTableColumnUserResizingMask   = 1 << 1;

@implementation CPTableColumn : CPObject
{
    CPTableView         _tableView;
    CPView              _headerView;
    CPView              _dataView;
    Object              _dataViewData;

    float               _width;
    float               _minWidth;
    float               _maxWidth;
    unsigned            _resizingMask;

    id                  _identifier;
    BOOL                _isEditable;
    CPSortDescriptor    _sortDescriptorPrototype;
    BOOL                _isHidden;
    CPString            _headerToolTip;
    
    BOOL _disableResizingPosting @accessors(property=disableResizingPosting);
}

- (id)init
{
    return [self initWithIdentifier:@""];
}

- (id)initWithIdentifier:(id)anIdentifier
{
    self = [super init];

    if (self)
    {
        _dataViewData = { };

        _width = 100.0;
        _minWidth = 10.0;
        _maxWidth = 1000000.0;
        _resizingMask = CPTableColumnAutoresizingMask | CPTableColumnUserResizingMask;
        _disableResizingPosting = NO;
        
        [self setIdentifier:anIdentifier];

        var header = [[_CPTableColumnHeaderView alloc] initWithFrame:CGRectMakeZero()];
        [self setHeaderView:header];
        
        var textDataView = [CPTextField new];
        [textDataView setValue:[CPColor colorWithHexString:@"333333"] forThemeAttribute:@"text-color"];
        [textDataView setValue:[CPColor whiteColor] forThemeAttribute:@"text-color" inState:CPThemeStateHighlighted];
        [textDataView setValue:[CPFont boldSystemFontOfSize:12] forThemeAttribute:@"font" inState:CPThemeStateHighlighted];
<<<<<<< HEAD
		[textDataView setValue:CPCenterVerticalTextAlignment forThemeAttribute:@"vertical-alignment"];
=======
>>>>>>> a3f9b655
        [textDataView setValue:CGInsetMake(4.0, 8.0, 0.0, 8.0) forThemeAttribute:@"content-inset"];
        [self setDataView:textDataView];
    }

    return self;
}


- (void)setTableView:(CPTableView)aTableView
{
    _tableView = aTableView;
}

- (CPTableView)tableView
{
    return _tableView;
}

- (void)setWidth:(float)aWidth
{
    aWidth = +aWidth;

    if (_width === aWidth)
        return;

    var newWidth = MIN(MAX(aWidth, [self minWidth]), [self maxWidth]);

    if (_width === newWidth)
        return;

    var oldWidth = _width;

    _width = newWidth;

    var tableView = [self tableView];

    if (tableView)
    {
        var index = [[tableView tableColumns] indexOfObjectIdenticalTo:self],
            dirtyTableColumnRangeIndex = tableView._dirtyTableColumnRangeIndex;
            
        if (dirtyTableColumnRangeIndex < 0)
            tableView._dirtyTableColumnRangeIndex = index;
        else
            tableView._dirtyTableColumnRangeIndex = MIN(index,  tableView._dirtyTableColumnRangeIndex);
        
        var rows = tableView._exposedRows,
            columns = [CPIndexSet indexSetWithIndexesInRange:CPMakeRange(index, [tableView._exposedColumns lastIndex] - index + 1)];        
        
        // FIXME: Would be faster with some sort of -setNeedsDisplayInColumns: that updates a dirtyTableColumnForDisplay cache; then marked columns would relayout their data views at display time.
        [tableView _layoutDataViewsInRows:rows columns:columns];
        [tableView tile];
        
        if (!_disableResizingPosting)
            [self _postDidResizeNotificationWithOldWidth:oldWidth];
    }
}

- (float)width
{
    return _width;
}

- (void)setMinWidth:(float)aMinWidth
{
    aMinWidth = +aMinWidth;

    if (_minWidth === aMinWidth)
        return;

    _minWidth = aMinWidth;

    var width = [self width],
        newWidth = MAX(width, [self minWidth]);

    if (width !== newWidth)
        [self setWidth:newWidth];
}

- (float)minWidth
{
    return _minWidth;
}

- (void)setMaxWidth:(float)aMaxWidth
{
    aMaxWidth = +aMaxWidth;

    if (_maxWidth === aMaxWidth)
        return;

    _maxWidth = aMaxWidth;

    var width = [self width],
        newWidth = MAX(width, [self maxWidth]);

    if (width !== newWidth)
        [self setWidth:newWidth];
}

- (float)maxWidth
{
    return _maxWidth;
}

- (void)setResizingMask:(unsigned)aResizingMask
{
    _resizingMask = aResizingMask;
}

- (unsigned)resizingMask
{
    return _resizingMask;
}

- (void)sizeToFit
{
    var width = _CGRectGetWidth([_headerView frame]);

    if (width < [self minWidth])
        [self setMinWidth:width];
    else if (width > [self maxWidth])
        [self setMaxWidth:width]

    if (_width !== width)
        [self setWidth:width];
}

//Setting Component Cells
- (void)setHeaderView:(CPView)aView
{
    if (!aView)
        [CPException raise:CPInvalidArgumentException reason:@"Attempt to set nil header view on " + [self description]];

    _headerView = aView;

    var tableHeaderView = [_tableView headerView];

    [tableHeaderView setNeedsLayout];
    [tableHeaderView setNeedsDisplay:YES];
}

- (CPView)headerView
{
    return _headerView;
}

- (void)setDataView:(CPView)aView
{
    if (_dataView === aView)
        return;

    if (_dataView)
        _dataViewData[[_dataView UID]] = nil;

    _dataView = aView;
    _dataViewData[[aView UID]] = [CPKeyedArchiver archivedDataWithRootObject:aView];
}

- (CPView)dataView
{
    return _dataView;
}

/*
    Returns the CPView object used by the CPTableView to draw values for the receiver.

    By default, this method just calls dataView. Subclassers can override if they need to
    potentially use different cells for different rows. Subclasses should expect this method
    to be invoked with row equal to -1 in cases where no actual row is involved but the table
    view needs to get some generic cell info.
*/
- (id)dataViewForRow:(int)aRowIndex
{
    return [self dataView];
}

- (id)_newDataViewForRow:(int)aRowIndex
{
    var dataView = [self dataViewForRow:aRowIndex],
        dataViewUID = [dataView UID];

    var x = [self tableView]._cachedDataViews[dataViewUID];
    if (x && x.length)
    return x.pop();

    // if we haven't cached an archive of the data view, do it now
    if (!_dataViewData[dataViewUID])
        _dataViewData[dataViewUID] = [CPKeyedArchiver archivedDataWithRootObject:dataView];

    // unarchive the data view cache
    var newDataView = [CPKeyedUnarchiver unarchiveObjectWithData:_dataViewData[dataViewUID]];
    newDataView.identifier = dataViewUID;
    
    return newDataView;
}

//Setting the Identifier

/*
    Sets the receiver identifier to anIdentifier.
*/
- (void)setIdentifier:(id)anIdentifier
{
    _identifier = anIdentifier;
}

/*
    Returns the object used by the data source to identify the attribute corresponding to the receiver.
*/
- (id)identifier
{
    return _identifier;
}

//Controlling Editability

/*
    Controls whether the user can edit cells in the receiver by double-clicking them.
*/
- (void)setEditable:(BOOL)shouldBeEditable
{
    _isEditable = shouldBeEditable;
}

/*
    Returns YES if the user can edit cells associated with the receiver by double-clicking the 
    column in the NSTableView, NO otherwise.
*/
- (BOOL)isEditable
{
    return _isEditable;
}

//Sorting
- (void)setSortDescriptorPrototype:(CPSortDescriptor)aSortDescriptor
{
    _sortDescriptorPrototype = aSortDescriptor;
}

- (CPSortDescriptor)sortDescriptorPrototype
{
    return _sortDescriptorPrototype;
}

//Setting Column Visibility

- (void)setHidden:(BOOL)shouldBeHidden
{
    _isHidden = shouldBeHidden;
}

- (BOOL)isHidden
{
    return _isHidden;
}

//Setting Tool Tips

/*
    Sets the tooltip string that is displayed when the cursor pauses over the 
    header cell of the receiver.
*/
- (void)setHeaderToolTip:(CPString)aToolTip
{
    _headerToolTip = aToolTip;
}

- (CPString)headerToolTip
{
    return _headerToolTip;
}

- (void)_postDidResizeNotificationWithOldWidth:(float)oldWidth
{
    [[CPNotificationCenter defaultCenter]
    postNotificationName:CPTableViewColumnDidResizeNotification
                  object:[self tableView]
                userInfo:[CPDictionary dictionaryWithObjects:[self, oldWidth] forKeys:[@"CPTableColumn", "CPOldWidth"]]];
}

@end

var CPTableColumnIdentifierKey   = @"CPTableColumnIdentifierKey",
    CPTableColumnHeaderViewKey   = @"CPTableColumnHeaderViewKey",
    CPTableColumnDataViewKey     = @"CPTableColumnDataViewKey",
    CPTableColumnWidthKey        = @"CPTableColumnWidthKey",
    CPTableColumnMinWidthKey     = @"CPTableColumnMinWidthKey",
    CPTableColumnMaxWidthKey     = @"CPTableColumnMaxWidthKey",
    CPTableColumnResizingMaskKey = @"CPTableColumnResizingMaskKey";

@implementation CPTableColumn (CPCoding)

- (id)initWithCoder:(CPCoder)aCoder
{
    self = [super init];

    if (self)
    {
        _dataViewData = { };

        _width = [aCoder decodeFloatForKey:CPTableColumnWidthKey];
        _minWidth = [aCoder decodeFloatForKey:CPTableColumnMinWidthKey];
        _maxWidth = [aCoder decodeFloatForKey:CPTableColumnMaxWidthKey];

        [self setIdentifier:[aCoder decodeObjectForKey:CPTableColumnIdentifierKey]];
    //    [self setHeaderView:[aCoder decodeObjectForKey:CPTableColumnHeaderViewKey]];
    //    [self setDataView:[aCoder decodeObjectForKey:CPTableColumnDataViewKey]];

        [self setHeaderView:[CPTextField new]];
        [self setDataView:[CPTextField new]];


    //    _resizingMask  = [aCoder decodeBoolForKey:CPTableColumnResizingMaskKey];
    }

    return self;
}

- (void)encodeWithCoder:(CPCoder)aCoder
{
    [aCoder encodeObject:_identifier forKey:CPTableColumnIdentifierKey];

    [aCoder encodeObject:_width forKey:CPTableColumnWidthKey];
    [aCoder encodeObject:_minWidth forKey:CPTableColumnMinWidthKey];
    [aCoder encodeObject:_maxWidth forKey:CPTableColumnMaxWidthKey];

//    [aCoder encodeObject:_headerView forKey:CPTableColumnHeaderViewKey];
//    [aCoder encodeObject:_dataView forKey:CPTableColumnDataViewKey];

//    [aCoder encodeObject:_resizingMask forKey:CPTableColumnResizingMaskKey];
}

@end

@implementation CPTableColumn (NSInCompatibility)

- (void)setHeaderCell:(CPView)aView
{
    [CPException raise:CPUnsupportedMethodException
                reason:@"setHeaderCell: is not supported. -setHeaderCell:aView instead."];
}

- (CPView)headerCell
{
    [CPException raise:CPUnsupportedMethodException
                reason:@"headCell is not supported. -headerView instead."];
}

- (void)setDataCell:(CPView)aView
{
    [CPException raise:CPUnsupportedMethodException
                reason:@"setDataCell: is not supported. Use -setHeaderCell:aView instead."];
}

- (CPView)dataCell
{
    [CPException raise:CPUnsupportedMethodException
                reason:@"dataCell is not supported. Use -dataCell instead."];
}

- (id)dataCellForRow:(int)row
{
    [CPException raise:CPUnsupportedMethodException
                reason:@"dataCellForRow: is not supported. Use -dataViewForRow:row instead."];
}

@end<|MERGE_RESOLUTION|>--- conflicted
+++ resolved
@@ -82,11 +82,7 @@
         [textDataView setValue:[CPColor colorWithHexString:@"333333"] forThemeAttribute:@"text-color"];
         [textDataView setValue:[CPColor whiteColor] forThemeAttribute:@"text-color" inState:CPThemeStateHighlighted];
         [textDataView setValue:[CPFont boldSystemFontOfSize:12] forThemeAttribute:@"font" inState:CPThemeStateHighlighted];
-<<<<<<< HEAD
-		[textDataView setValue:CPCenterVerticalTextAlignment forThemeAttribute:@"vertical-alignment"];
-=======
->>>>>>> a3f9b655
-        [textDataView setValue:CGInsetMake(4.0, 8.0, 0.0, 8.0) forThemeAttribute:@"content-inset"];
+        [textDataView setValue:CPCenterVerticalTextAlignment forThemeAttribute:@"vertical-alignment"];
         [self setDataView:textDataView];
     }
 
